--- conflicted
+++ resolved
@@ -149,7 +149,6 @@
           parameters: {
             type: 'object',
             properties: {
-<<<<<<< HEAD
               bidPackageId: { type: "number", description: "ID of the bid package" },
               payType: { type: "string", description: "Type of pay analysis (credit, block, efficiency)" }
             }
@@ -168,19 +167,6 @@
             }
           }
         }
-=======
-              bidPackageId: {
-                type: 'number',
-                description: 'ID of the bid package',
-              },
-              payType: {
-                type: 'string',
-                description: 'Type of pay analysis (credit, block, efficiency)',
-              },
-            },
-          },
-        },
->>>>>>> 53f0ad9a
       ];
 
       const completion = await openai.chat.completions.create({
@@ -310,7 +296,6 @@
           model: 'gpt-4',
           messages: [
             {
-<<<<<<< HEAD
               role: "system",
               content: `You are an expert airline pilot bid analysis assistant. Format your response in a helpful, conversational way. When presenting data, use clear formatting and highlight key insights.
 
@@ -321,10 +306,6 @@
 - If asked for a specific number (e.g., "2 best"), limit your response to that number
 - Always explain the criteria used for ranking and recommendations
 - Be specific about what makes each pairing desirable or not`
-=======
-              role: 'system',
-              content: `You are an expert airline pilot bid analysis assistant. Format your response in a helpful, conversational way. When presenting data, use clear formatting and highlight key insights.`,
->>>>>>> 53f0ad9a
             },
             {
               role: 'user',
