--- conflicted
+++ resolved
@@ -41,31 +41,30 @@
   });
 
   app.use(vite.middlewares);
-<<<<<<< HEAD
-  
+
   // In development, explicitly serve only static assets that are not handled by Vite
   // so that Vite can still inject its preamble into index.html.
-  const clientPath = path.resolve(import.meta.dirname, "..", "client");
-  
+  const clientPath = path.resolve(import.meta.dirname, '..', 'client');
+
   // PWA assets
-  app.get(["/manifest.webmanifest"], (_req, res) => {
-    res.sendFile(path.resolve(clientPath, "manifest.webmanifest"));
+  app.get(['/manifest.webmanifest'], (_req, res) => {
+    res.sendFile(path.resolve(clientPath, 'manifest.webmanifest'));
   });
-  app.get(["/favicon.ico"], (_req, res) => {
-    res.sendFile(path.resolve(clientPath, "favicon.ico"));
+  app.get(['/favicon.ico'], (_req, res) => {
+    res.sendFile(path.resolve(clientPath, 'favicon.ico'));
   });
-  app.get(["/sw.js"], (_req, res) => {
-    res.sendFile(path.resolve(clientPath, "sw.js"));
+  app.get(['/sw.js'], (_req, res) => {
+    res.sendFile(path.resolve(clientPath, 'sw.js'));
   });
-  
+
   // Icons and screenshots directories
-  app.use("/icons", express.static(path.resolve(clientPath, "icons")));
-  app.use("/screenshots", express.static(path.resolve(clientPath, "screenshots")));
-  
-  app.use("*", async (req, res, next) => {
-=======
+  app.use('/icons', express.static(path.resolve(clientPath, 'icons')));
+  app.use(
+    '/screenshots',
+    express.static(path.resolve(clientPath, 'screenshots'))
+  );
+
   app.use('*', async (req, res, next) => {
->>>>>>> 53f0ad9a
     const url = req.originalUrl;
 
     try {
@@ -104,31 +103,45 @@
 
   // Ensure critical PWA assets resolve even if not emitted to dist/public
   // Serve from source client directory as a fallback in production
-  const clientPath = path.resolve(import.meta.dirname, "..", "client");
-  app.get(["/manifest.webmanifest"], (_req, res, next) => {
-    const filePath = path.resolve(distPath, "manifest.webmanifest");
+  const clientPath = path.resolve(import.meta.dirname, '..', 'client');
+  app.get(['/manifest.webmanifest'], (_req, res, next) => {
+    const filePath = path.resolve(distPath, 'manifest.webmanifest');
     fs.existsSync(filePath)
       ? res.sendFile(filePath)
-      : res.type("application/manifest+json").sendFile(path.resolve(clientPath, "manifest.webmanifest"));
+      : res
+          .type('application/manifest+json')
+          .sendFile(path.resolve(clientPath, 'manifest.webmanifest'));
   });
-  app.get(["/favicon.ico"], (_req, res, next) => {
-    const filePath = path.resolve(distPath, "favicon.ico");
+  app.get(['/favicon.ico'], (_req, res, next) => {
+    const filePath = path.resolve(distPath, 'favicon.ico');
     fs.existsSync(filePath)
       ? res.sendFile(filePath)
-      : res.sendFile(path.resolve(clientPath, "favicon.ico"));
+      : res.sendFile(path.resolve(clientPath, 'favicon.ico'));
   });
-  app.get(["/sw.js"], (_req, res, next) => {
-    const filePath = path.resolve(distPath, "sw.js");
+  app.get(['/sw.js'], (_req, res, next) => {
+    const filePath = path.resolve(distPath, 'sw.js');
     fs.existsSync(filePath)
       ? res.sendFile(filePath)
-      : res.type("application/javascript").sendFile(path.resolve(clientPath, "sw.js"));
+      : res
+          .type('application/javascript')
+          .sendFile(path.resolve(clientPath, 'sw.js'));
   });
-  app.use("/icons", express.static(fs.existsSync(path.resolve(distPath, "icons"))
-    ? path.resolve(distPath, "icons")
-    : path.resolve(clientPath, "icons")));
-  app.use("/screenshots", express.static(fs.existsSync(path.resolve(distPath, "screenshots"))
-    ? path.resolve(distPath, "screenshots")
-    : path.resolve(clientPath, "screenshots")));
+  app.use(
+    '/icons',
+    express.static(
+      fs.existsSync(path.resolve(distPath, 'icons'))
+        ? path.resolve(distPath, 'icons')
+        : path.resolve(clientPath, 'icons')
+    )
+  );
+  app.use(
+    '/screenshots',
+    express.static(
+      fs.existsSync(path.resolve(distPath, 'screenshots'))
+        ? path.resolve(distPath, 'screenshots')
+        : path.resolve(clientPath, 'screenshots')
+    )
+  );
 
   // fall through to index.html if the file doesn't exist
   app.use('*', (_req, res) => {
