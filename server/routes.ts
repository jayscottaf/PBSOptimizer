--- conflicted
+++ resolved
@@ -1,4 +1,3 @@
-<<<<<<< HEAD
 import type { Express } from "express";
 import { createServer, type Server } from "http";
 import { storage } from "./storage";
@@ -12,32 +11,6 @@
 import multer from "multer";
 import { z } from "zod";
 import { insertBidPackageSchema, insertPairingSchema } from "@shared/schema";
-=======
-import type { Express } from 'express';
-import { createServer, type Server } from 'http';
-import { storage } from './storage';
-import { seedDatabase } from './seedData';
-import { pdfParser } from './pdfParser';
-import { db } from './db';
-import {
-  eq,
-  gte,
-  lte,
-  sql,
-  and,
-  or,
-  like,
-  asc,
-  desc,
-  inArray,
-} from 'drizzle-orm';
-import { pairings } from '@shared/schema';
-import { HoldProbabilityCalculator } from './holdProbabilityCalculator';
-import { openaiAssistant } from './openaiAssistant';
-import multer from 'multer';
-import { z } from 'zod';
-import { insertBidPackageSchema, insertPairingSchema } from '@shared/schema';
->>>>>>> 53f0ad9a
 
 // Optimized hold probability recalculation with batching
 async function recalculateHoldProbabilitiesOptimized(
@@ -45,31 +18,18 @@
   seniorityPercentile: number
 ) {
   try {
-<<<<<<< HEAD
     console.log(`Starting optimized hold probability recalculation for bid package ${bidPackageId} with seniority ${seniorityPercentile}%`);
 
     // Fetch all pairings in one query
     const allPairings = await db.select().from(pairings).where(eq(pairings.bidPackageId, bidPackageId));
-=======
-    console.log(
-      `Starting optimized hold probability recalculation for bid package ${bidPackageId} with seniority ${seniorityPercentile}%`
-    );
-
-    // Fetch all pairings in one query
-    const allPairings = await db
-      .select()
-      .from(pairings)
-      .where(eq(pairings.bidPackageId, bidPackageId));
->>>>>>> 53f0ad9a
+
 
     if (allPairings.length === 0) {
       console.log('No pairings found for recalculation');
       return;
     }
-
     // Calculate all hold probabilities in memory
     const updates: Array<{ id: number; holdProbability: number }> = [];
-<<<<<<< HEAD
 
     for (const pairing of allPairings) {
       const desirabilityScore = HoldProbabilityCalculator.calculateDesirabilityScore(pairing);
@@ -79,9 +39,6 @@
       );
       const startsOnWeekend = HoldProbabilityCalculator.startsOnWeekend(pairing);
       const includesWeekendOff = HoldProbabilityCalculator.includesWeekendOff(pairing);
-=======
->>>>>>> 53f0ad9a
-
     for (const pairing of allPairings) {
       const desirabilityScore =
         HoldProbabilityCalculator.calculateDesirabilityScore(pairing);
@@ -240,17 +197,11 @@
         Expires: '0',
       });
 
-<<<<<<< HEAD
+
       const packages = await withDatabaseRetry(async () => {
         return await storage.getBidPackages();
       });
-=======
-      const packages = await storage.getBidPackages();
-      console.log(
-        'Bid packages from database:',
-        JSON.stringify(packages, null, 2)
-      );
->>>>>>> 53f0ad9a
+
       res.json(packages);
     } catch (error) {
       console.error('Error fetching bid packages:', error);
@@ -515,11 +466,9 @@
       });
 
       // Minimal request log for debugging; avoid dumping large payloads
-<<<<<<< HEAD
+
       console.log("POST /api/pairings/search", { path: req.path });
-=======
-      console.log('POST /api/pairings/search', { path: req.path });
->>>>>>> 53f0ad9a
+
       const {
         bidPackageId,
         page = 1,
@@ -530,15 +479,11 @@
       } = req.body;
 
       if (!bidPackageId) {
-<<<<<<< HEAD
+
         console.log("No bid package ID provided in search request");
         return res.status(400).json({
           message: "Bid package ID is required",
-=======
-        console.log('No bid package ID provided in search request');
-        return res.status(400).json({
-          message: 'Bid package ID is required',
->>>>>>> 53f0ad9a
+
           pairings: [],
           pagination: {
             page: 1,
@@ -575,11 +520,7 @@
         limit: parseInt(limit),
         sortBy,
         sortOrder,
-<<<<<<< HEAD
         ...filters
-=======
-        ...filters,
->>>>>>> 53f0ad9a
       });
 
       // If seniority provided, compute holdProbability per-response
@@ -621,15 +562,10 @@
       }
       res.json(result);
     } catch (error) {
-<<<<<<< HEAD
       console.error("Error searching pairings:", error);
       res.status(500).json({
         message: "Failed to search pairings",
-=======
-      console.error('Error searching pairings:', error);
-      res.status(500).json({
-        message: 'Failed to search pairings',
->>>>>>> 53f0ad9a
+
         pairings: [],
         pagination: {
           page: 1,
@@ -821,13 +757,10 @@
       console.log('Calendar event created:', event);
       res.json(event);
     } catch (error) {
-<<<<<<< HEAD
+
       console.error("Error adding calendar event:", error);
       res.status(500).json({ message: error instanceof Error ? error.message : "Failed to add calendar event" });
-=======
-      console.error('Error adding calendar event:', error);
-      res.status(500).json({ message: 'Failed to add calendar event' });
->>>>>>> 53f0ad9a
+
     }
   });
 
@@ -955,7 +888,7 @@
 
       // Route based on intent; ensure DB-backed results for "best/top" queries
       if (finalBidPackageId) {
-<<<<<<< HEAD
+
         // Prepend seniority context for analysis if provided
         const enrichedQuestion = typeof seniorityPercentile === 'number'
           ? `User seniority: ${seniorityPercentile}%. ${question}`
@@ -971,56 +904,9 @@
             const result = await hybridService.analyzeQuery({
               message: enrichedQuestion,
               bidPackageId: finalBidPackageId
-=======
-        try {
-          const { hybridService } = await import('./openai');
-          const result = await hybridService.analyzeQuery({
-            message: question,
-            bidPackageId: finalBidPackageId,
-          });
-
-          res.json({
-            reply: result.response,
-            data: result.data,
-            truncated: result.truncated,
-          });
-          return;
-        } catch (hybridError) {
-          console.log(
-            'Hybrid service failed, trying legacy analysis:',
-            hybridError
-          );
-
-          // If it's a rate limit error, provide a specific message
-          if (
-            hybridError &&
-            typeof hybridError === 'object' &&
-            'message' in hybridError &&
-            typeof hybridError.message === 'string' &&
-            hybridError.message.includes('rate_limit_exceeded')
-          ) {
-            res.json({
-              reply:
-                "I'm experiencing high demand right now. Please try your question again in a moment, or try asking for more specific information to reduce the processing load.",
->>>>>>> 53f0ad9a
             });
 
-<<<<<<< HEAD
             res.json({ reply: result.response, data: result.data, truncated: result.truncated });
-=======
-          // If it's a token limit error, provide helpful guidance
-          if (
-            hybridError &&
-            typeof hybridError === 'object' &&
-            'message' in hybridError &&
-            typeof hybridError.message === 'string' &&
-            hybridError.message.includes('context_length_exceeded')
-          ) {
-            res.json({
-              reply:
-                "This query involves too much data to process at once. Please refine your search with more specific filters, such as:\n\n• 'Show me high credit 3-day pairings'\n• 'Find efficient turns with good hold probability'\n• 'Analyze layovers in DFW'\n\nThis will help me provide more detailed insights.",
-            });
->>>>>>> 53f0ad9a
             return;
           } catch (hybridError) {
             console.log("Hybrid (best/top) failed, falling back to natural analysis:", hybridError);
@@ -1042,28 +928,15 @@
           console.log("Natural analysis failed, falling back to hybrid optimizer:", analysisError);
 
           try {
-<<<<<<< HEAD
             const { HybridOpenAIService } = await import("./openaiHybrid");
             const hybridService = new HybridOpenAIService(storage);
             const result = await hybridService.analyzeQuery({
               message: enrichedQuestion,
               bidPackageId: finalBidPackageId
             });
-=======
-            const { PairingAnalysisService } = await import('./openai');
-            const analysisService = new PairingAnalysisService();
-            const result = await analysisService.analyzeQuery(
-              {
-                message: question,
-                bidPackageId: finalBidPackageId,
-              },
-              storage
-            );
->>>>>>> 53f0ad9a
 
             res.json({ reply: result.response, data: result.data, truncated: result.truncated });
             return;
-<<<<<<< HEAD
           } catch (hybridError) {
             console.log("Hybrid optimizer also failed, providing guidance:", hybridError);
 
@@ -1078,13 +951,6 @@
                 return;
               }
             }
-=======
-          } catch (legacyError) {
-            console.log(
-              'Legacy analysis also failed, falling back to basic assistant:',
-              legacyError
-            );
->>>>>>> 53f0ad9a
           }
         }
       }
