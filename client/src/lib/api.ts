--- conflicted
+++ resolved
@@ -1,10 +1,5 @@
-<<<<<<< HEAD
 import { apiRequest } from "./queryClient";
 import { cacheKeyForPairings, savePairingsCache, loadPairingsCache, saveFullPairingsCache, loadFullPairingsCache } from "./offlineCache";
-=======
-import { apiRequest } from './queryClient';
->>>>>>> 53f0ad9a
-
 export interface BidPackage {
   id: number;
   name: string;
@@ -207,24 +202,14 @@
       savePairingsCache(key, list).catch(() => {});
       return list;
     } catch (error) {
-<<<<<<< HEAD
       // Offline/read error → return cached if present
       const cached = await loadPairingsCache<Pairing[]>(key);
       if (cached) return cached;
-=======
-      console.error('Error fetching pairings:', error);
->>>>>>> 53f0ad9a
       return [];
     }
   },
 
-<<<<<<< HEAD
   searchPairings: async (filters: SearchFilters, userId?: string | number): Promise<PaginatedResponse<Pairing>> => {
-=======
-  searchPairings: async (
-    filters: SearchFilters
-  ): Promise<PaginatedResponse<Pairing>> => {
->>>>>>> 53f0ad9a
     try {
       const response = await fetch('/api/pairings/search', {
         method: 'POST',
@@ -238,7 +223,6 @@
         throw new Error('Failed to search pairings');
       }
       const data = await response.json();
-<<<<<<< HEAD
       // Cache the result snapshot (page)
       const list = data?.pairings ?? (Array.isArray(data) ? data : []);
       const key = cacheKeyForPairings(filters.bidPackageId, filters, userId);
@@ -248,9 +232,6 @@
       if (data?.pagination && data.pagination.total <= (data.pagination.limit || 50)) {
         saveFullPairingsCache(key, list).catch(() => {});
       }
-=======
->>>>>>> 53f0ad9a
-
       // Handle new paginated response format
       if (data && data.pairings && data.pagination) {
         return data;
@@ -269,7 +250,6 @@
         },
       };
     } catch (error) {
-<<<<<<< HEAD
       console.error("Error searching pairings:", error);
       // Offline: try cached
       const key = cacheKeyForPairings(filters.bidPackageId, filters, userId);
@@ -302,9 +282,6 @@
           }
         };
       }
-=======
-      console.error('Error searching pairings:', error);
->>>>>>> 53f0ad9a
       return {
         pairings: [],
         pagination: {
@@ -372,8 +349,6 @@
       startDate: startDate.toISOString(),
       endDate: endDate.toISOString(),
     });
-
-<<<<<<< HEAD
     try {
       const response = await fetch('/api/calendar', {
         method: 'POST',
@@ -385,19 +360,6 @@
           endDate: endDate.toISOString()
         }),
       });
-=======
-    const response = await fetch('/api/calendar', {
-      method: 'POST',
-      headers: { 'Content-Type': 'application/json' },
-      body: JSON.stringify({
-        userId,
-        pairingId,
-        startDate: startDate.toISOString(),
-        endDate: endDate.toISOString(),
-      }),
-    });
->>>>>>> 53f0ad9a
-
       console.log('API: Response status:', response.status);
       console.log('API: Response headers:', Object.fromEntries(response.headers.entries()));
 
