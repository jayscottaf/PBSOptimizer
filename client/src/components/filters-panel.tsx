<<<<<<< HEAD
import { Select, SelectContent, SelectItem, SelectTrigger, SelectValue } from "@/components/ui/select";
import { Calendar } from "@/components/ui/calendar";
import { Popover, PopoverContent, PopoverTrigger } from "@/components/ui/popover";
import { Button } from "@/components/ui/button";
import { Calendar as CalendarIcon, X } from "lucide-react";
import { format } from "date-fns";
import { useState } from "react";
import type { SearchFilters } from "@/lib/api";
=======
import {
  Select,
  SelectContent,
  SelectItem,
  SelectTrigger,
  SelectValue,
} from '@/components/ui/select';
import type { SearchFilters } from '@/lib/api';
>>>>>>> 53f0ad9a

interface FiltersPanelProps {
  onFiltersChange: (filters: SearchFilters) => void;
  bidPackages?: Array<{
    id: number;
    name: string;
    month: string;
    year: number;
    status: string;
  }>;
}

<<<<<<< HEAD
export function FiltersPanel({ onFiltersChange, bidPackages = [] }: FiltersPanelProps) {
  const [selectedDaysOff, setSelectedDaysOff] = useState<Date[]>([]);
  const [isCalendarOpen, setIsCalendarOpen] = useState(false);

=======
export function FiltersPanel({
  onFiltersChange,
  bidPackages = [],
}: FiltersPanelProps) {
>>>>>>> 53f0ad9a
  const handleFilterChange = (key: keyof SearchFilters, value: string) => {
    const numericValue =
      key.includes('Min') || key.includes('Max') ? parseFloat(value) : value;
    onFiltersChange({ [key]: numericValue });
  };

  const handleDayOffSelect = (date: Date | undefined) => {
    if (!date) return;
    
    const newDaysOff = selectedDaysOff.some(d => d.getTime() === date.getTime())
      ? selectedDaysOff.filter(d => d.getTime() !== date.getTime())
      : [...selectedDaysOff, date];
    
    setSelectedDaysOff(newDaysOff);
    onFiltersChange({ preferredDaysOff: newDaysOff });
  };

  const removeDayOff = (dateToRemove: Date) => {
    const newDaysOff = selectedDaysOff.filter(d => d.getTime() !== dateToRemove.getTime());
    setSelectedDaysOff(newDaysOff);
    onFiltersChange({ preferredDaysOff: newDaysOff });
  };

  const clearAllDaysOff = () => {
    setSelectedDaysOff([]);
    onFiltersChange({ preferredDaysOff: [] });
  };

  return (
    <div className="space-y-4">
      <div className="grid grid-cols-2 md:grid-cols-4 gap-4"></div>
      <div>
        <label className="block text-xs font-medium text-gray-700 mb-1">
          Credit Range
        </label>
        <Select
          onValueChange={value => {
            if (value === '5:00-5:30') {
              onFiltersChange({ creditMin: 5.0, creditMax: 5.5 });
            } else if (value === '5:30-6:00') {
              onFiltersChange({ creditMin: 5.5, creditMax: 6.0 });
            } else if (value === '6:00+') {
              onFiltersChange({ creditMin: 6.0 });
            } else {
              onFiltersChange({ creditMin: undefined, creditMax: undefined });
            }
          }}
        >
          <SelectTrigger className="text-sm">
            <SelectValue placeholder="Any Credit" />
          </SelectTrigger>
          <SelectContent>
            <SelectItem value="any">Any Credit</SelectItem>
            <SelectItem value="5:00-5:30">5:00 - 5:30</SelectItem>
            <SelectItem value="5:30-6:00">5:30 - 6:00</SelectItem>
            <SelectItem value="6:00+">6:00+</SelectItem>
          </SelectContent>
        </Select>
      </div>

      <div>
        <label className="block text-xs font-medium text-gray-700 mb-1">
          Block Time
        </label>
        <Select
          onValueChange={value => {
            if (value === '<4:30') {
              onFiltersChange({ blockMax: 4.5 });
            } else if (value === '4:30-5:00') {
              onFiltersChange({ blockMin: 4.5, blockMax: 5.0 });
            } else if (value === '5:00+') {
              onFiltersChange({ blockMin: 5.0 });
            } else {
              onFiltersChange({ blockMin: undefined, blockMax: undefined });
            }
          }}
        >
          <SelectTrigger className="text-sm">
            <SelectValue placeholder="Any Block" />
          </SelectTrigger>
          <SelectContent>
            <SelectItem value="any">Any Block</SelectItem>
            <SelectItem value="<4:30">&lt; 4:30/day</SelectItem>
            <SelectItem value="4:30-5:00">4:30 - 5:00/day</SelectItem>
            <SelectItem value="5:00+">5:00+/day</SelectItem>
          </SelectContent>
        </Select>
      </div>

      <div>
        <label className="block text-xs font-medium text-gray-700 mb-1">
          TAFB
        </label>
        <Select onValueChange={value => handleFilterChange('tafb', value)}>
          <SelectTrigger className="text-sm">
            <SelectValue placeholder="Any TAFB" />
          </SelectTrigger>
          <SelectContent>
            <SelectItem value="any">Any TAFB</SelectItem>
            <SelectItem value="3d">3 Days</SelectItem>
            <SelectItem value="4d">4 Days</SelectItem>
            <SelectItem value="5d+">5+ Days</SelectItem>
          </SelectContent>
        </Select>
      </div>

      <div>
        <label className="block text-xs font-medium text-gray-700 mb-1">
          Hold Probability
        </label>
        <Select
          onValueChange={value => {
            if (value === 'high') {
              onFiltersChange({ holdProbabilityMin: 80 });
            } else if (value === 'medium') {
              onFiltersChange({ holdProbabilityMin: 50 });
            } else if (value === 'low') {
              onFiltersChange({ holdProbabilityMin: 0 });
            } else {
              onFiltersChange({ holdProbabilityMin: undefined });
            }
          }}
        >
          <SelectTrigger className="text-sm">
            <SelectValue placeholder="Any Probability" />
          </SelectTrigger>
          <SelectContent>
            <SelectItem value="any">Any Probability</SelectItem>
            <SelectItem value="high">High (80%+)</SelectItem>
            <SelectItem value="medium">Medium (50-80%)</SelectItem>
            <SelectItem value="low">Low (&lt;50%)</SelectItem>
          </SelectContent>
        </Select>
      </div>
      
      {/* Preferred Days Off Filter */}
      <div className="border-t pt-4">
        <label className="block text-sm font-medium text-gray-700 mb-2">Preferred Days Off</label>
        <div className="flex flex-wrap gap-2 items-center">
          <Popover open={isCalendarOpen} onOpenChange={setIsCalendarOpen}>
            <PopoverTrigger asChild>
              <Button variant="outline" className="h-9 px-3">
                <CalendarIcon className="h-4 w-4 mr-2" />
                Select Days Off
              </Button>
            </PopoverTrigger>
            <PopoverContent className="w-auto p-0" align="start">
              <Calendar
                mode="multiple"
                selected={selectedDaysOff}
                onSelect={(dates) => {
                  if (dates) {
                    setSelectedDaysOff(dates);
                    onFiltersChange({ preferredDaysOff: dates });
                  }
                }}
                initialFocus
              />
              <div className="p-3 border-t flex justify-between">
                <Button variant="outline" size="sm" onClick={clearAllDaysOff}>
                  Clear All
                </Button>
                <Button size="sm" onClick={() => setIsCalendarOpen(false)}>
                  Done
                </Button>
              </div>
            </PopoverContent>
          </Popover>

          {/* Display selected days */}
          {selectedDaysOff.map((date, index) => (
            <div key={index} className="flex items-center gap-1 bg-blue-100 text-blue-800 px-2 py-1 rounded-md text-xs">
              <span>{format(date, 'MMM dd')}</span>
              <button
                onClick={() => removeDayOff(date)}
                className="hover:bg-blue-200 rounded-full p-0.5"
              >
                <X className="h-3 w-3" />
              </button>
            </div>
          ))}
          
          {selectedDaysOff.length > 0 && (
            <Button
              variant="ghost"
              size="sm"
              onClick={clearAllDaysOff}
              className="text-gray-500 hover:text-gray-700"
            >
              Clear All
            </Button>
          )}
        </div>
        {selectedDaysOff.length > 0 && (
          <p className="text-xs text-gray-500 mt-1">
            {selectedDaysOff.length} day{selectedDaysOff.length !== 1 ? 's' : ''} selected for days off
          </p>
        )}
      </div>
    </div>
  );
}<|MERGE_RESOLUTION|>--- conflicted
+++ resolved
@@ -1,4 +1,3 @@
-<<<<<<< HEAD
 import { Select, SelectContent, SelectItem, SelectTrigger, SelectValue } from "@/components/ui/select";
 import { Calendar } from "@/components/ui/calendar";
 import { Popover, PopoverContent, PopoverTrigger } from "@/components/ui/popover";
@@ -7,17 +6,6 @@
 import { format } from "date-fns";
 import { useState } from "react";
 import type { SearchFilters } from "@/lib/api";
-=======
-import {
-  Select,
-  SelectContent,
-  SelectItem,
-  SelectTrigger,
-  SelectValue,
-} from '@/components/ui/select';
-import type { SearchFilters } from '@/lib/api';
->>>>>>> 53f0ad9a
-
 interface FiltersPanelProps {
   onFiltersChange: (filters: SearchFilters) => void;
   bidPackages?: Array<{
@@ -28,18 +16,10 @@
     status: string;
   }>;
 }
-
-<<<<<<< HEAD
 export function FiltersPanel({ onFiltersChange, bidPackages = [] }: FiltersPanelProps) {
   const [selectedDaysOff, setSelectedDaysOff] = useState<Date[]>([]);
   const [isCalendarOpen, setIsCalendarOpen] = useState(false);
 
-=======
-export function FiltersPanel({
-  onFiltersChange,
-  bidPackages = [],
-}: FiltersPanelProps) {
->>>>>>> 53f0ad9a
   const handleFilterChange = (key: keyof SearchFilters, value: string) => {
     const numericValue =
       key.includes('Min') || key.includes('Max') ? parseFloat(value) : value;
