<<<<<<< HEAD

"use client"

import * as React from "react"
import * as PopoverPrimitive from "@radix-ui/react-popover"
=======
import * as React from 'react';
import * as PopoverPrimitive from '@radix-ui/react-popover';
>>>>>>> 53f0ad9a

import { cn } from '@/lib/utils';

const Popover = PopoverPrimitive.Root;

const PopoverTrigger = PopoverPrimitive.Trigger;

const PopoverContent = React.forwardRef<
  React.ElementRef<typeof PopoverPrimitive.Content>,
  React.ComponentPropsWithoutRef<typeof PopoverPrimitive.Content>
>(({ className, align = 'center', sideOffset = 4, ...props }, ref) => (
  <PopoverPrimitive.Portal>
    <PopoverPrimitive.Content
      ref={ref}
      align={align}
      sideOffset={sideOffset}
      className={cn(
<<<<<<< HEAD
        "z-[60] w-72 rounded-md border bg-popover p-4 text-popover-foreground shadow-md outline-none data-[state=open]:animate-in data-[state=closed]:animate-out data-[state=closed]:fade-out-0 data-[state=open]:fade-in-0 data-[state=closed]:zoom-out-95 data-[state=open]:zoom-in-95 data-[side=bottom]:slide-in-from-top-2 data-[side=left]:slide-in-from-right-2 data-[side=right]:slide-in-from-left-2 data-[side=top]:slide-in-from-bottom-2",
=======
        'z-50 w-72 rounded-md border bg-popover p-4 text-popover-foreground shadow-md outline-none data-[state=open]:animate-in data-[state=closed]:animate-out data-[state=closed]:fade-out-0 data-[state=open]:fade-in-0 data-[state=closed]:zoom-out-95 data-[state=open]:zoom-in-95 data-[side=bottom]:slide-in-from-top-2 data-[side=left]:slide-in-from-right-2 data-[side=right]:slide-in-from-left-2 data-[side=top]:slide-in-from-bottom-2 origin-[--radix-popover-content-transform-origin]',
>>>>>>> 53f0ad9a
        className
      )}
      {...props}
    />
  </PopoverPrimitive.Portal>
));
PopoverContent.displayName = PopoverPrimitive.Content.displayName;

export { Popover, PopoverTrigger, PopoverContent };<|MERGE_RESOLUTION|>--- conflicted
+++ resolved
@@ -1,14 +1,7 @@
-<<<<<<< HEAD
-
 "use client"
 
 import * as React from "react"
 import * as PopoverPrimitive from "@radix-ui/react-popover"
-=======
-import * as React from 'react';
-import * as PopoverPrimitive from '@radix-ui/react-popover';
->>>>>>> 53f0ad9a
-
 import { cn } from '@/lib/utils';
 
 const Popover = PopoverPrimitive.Root;
@@ -25,11 +18,7 @@
       align={align}
       sideOffset={sideOffset}
       className={cn(
-<<<<<<< HEAD
         "z-[60] w-72 rounded-md border bg-popover p-4 text-popover-foreground shadow-md outline-none data-[state=open]:animate-in data-[state=closed]:animate-out data-[state=closed]:fade-out-0 data-[state=open]:fade-in-0 data-[state=closed]:zoom-out-95 data-[state=open]:zoom-in-95 data-[side=bottom]:slide-in-from-top-2 data-[side=left]:slide-in-from-right-2 data-[side=right]:slide-in-from-left-2 data-[side=top]:slide-in-from-bottom-2",
-=======
-        'z-50 w-72 rounded-md border bg-popover p-4 text-popover-foreground shadow-md outline-none data-[state=open]:animate-in data-[state=closed]:animate-out data-[state=closed]:fade-out-0 data-[state=open]:fade-in-0 data-[state=closed]:zoom-out-95 data-[state=open]:zoom-in-95 data-[side=bottom]:slide-in-from-top-2 data-[side=left]:slide-in-from-right-2 data-[side=right]:slide-in-from-left-2 data-[side=top]:slide-in-from-bottom-2 origin-[--radix-popover-content-transform-origin]',
->>>>>>> 53f0ad9a
         className
       )}
       {...props}
