--- conflicted
+++ resolved
@@ -1,4 +1,3 @@
-<<<<<<< HEAD
 import React, { useEffect, useState } from "react";
 import { Button } from "@/components/ui/button";
 import { Badge } from "@/components/ui/badge";
@@ -10,29 +9,6 @@
 import { Calendar } from "@/components/ui/calendar";
 import { Popover, PopoverContent, PopoverTrigger } from "@/components/ui/popover";
 import { format } from "date-fns";
-=======
-import React, { useEffect, useState } from 'react';
-import {
-  Select,
-  SelectContent,
-  SelectItem,
-  SelectTrigger,
-  SelectValue,
-} from '@/components/ui/select';
-import { Button } from '@/components/ui/button';
-import { Badge } from '@/components/ui/badge';
-import { Plus, X } from 'lucide-react';
-import { SearchFilters } from '@/lib/api';
-import {
-  Dialog,
-  DialogContent,
-  DialogHeader,
-  DialogTitle,
-  DialogDescription,
-} from '@/components/ui/dialog';
-import { Checkbox } from '@/components/ui/checkbox';
-import { Label } from '@/components/ui/label';
->>>>>>> 53f0ad9a
 interface FilterOption {
   key: string;
   label: string;
@@ -159,18 +135,12 @@
   pairings,
   onFiltersChange,
   activeFilters,
-<<<<<<< HEAD
   onClearFilters
 }: SmartFilterSystemProps) {
 
   // Preferred days off state
   const [selectedDaysOff, setSelectedDaysOff] = useState<Date[]>([]);
   const [isCalendarOpen, setIsCalendarOpen] = useState(false);
-
-=======
-  onClearFilters,
-}: SmartFilterSystemProps) {
->>>>>>> 53f0ad9a
   // Helper functions to handle filter changes
   const onFilterApply = (
     filterKey: string,
@@ -187,8 +157,6 @@
     newFilters[filterKey] = undefined;
     onFiltersChange(newFilters);
   };
-
-<<<<<<< HEAD
   // Handle preferred days off
   const handleDayOffSelect = (dates: Date[] | undefined) => {
     if (!dates) {
@@ -222,11 +190,6 @@
 
   const [selectedFunction, setSelectedFunction] = useState<string>("");
   const [selectedData, setSelectedData] = useState<string>("");
-=======
-  const [selectedFunction, setSelectedFunction] = useState<string>('');
-  const [selectedData, setSelectedData] = useState<string>('');
->>>>>>> 53f0ad9a
-
   const currentFunctionOptions = selectedFunction
     ? filterOptions.find(f => f.key === selectedFunction)?.dataOptions || []
     : [];
@@ -269,24 +232,10 @@
         [dataOption.additionalFilter.key]: dataOption.additionalFilter.value,
       };
       // Determine the range filter key based on the function
-<<<<<<< HEAD
       const rangeKey = functionOption.key === 'creditHours' ? 'creditRange' :
                       functionOption.key === 'blockHours' ? 'blockRange' :
                       functionOption.key + 'Range';
       onFilterApply(rangeKey, rangeFilter, `${functionOption.label}: ${dataOption.label}`);
-=======
-      const rangeKey =
-        functionOption.key === 'creditHours'
-          ? 'creditRange'
-          : functionOption.key === 'blockHours'
-            ? 'blockRange'
-            : functionOption.key + 'Range';
-      onFilterApply(
-        rangeKey,
-        rangeFilter,
-        `${functionOption.label}: ${dataOption.label}`
-      );
->>>>>>> 53f0ad9a
     } else {
       // Apply single filter
       const filterKey = dataOption.filterKey || functionOption.key;
@@ -336,24 +285,10 @@
         [dataOption.filterKey || functionOption.key]: dataOption.value,
         [dataOption.additionalFilter.key]: dataOption.additionalFilter.value,
       };
-<<<<<<< HEAD
       const rangeKey = functionOption.key === 'creditHours' ? 'creditRange' :
                       functionOption.key === 'blockHours' ? 'blockRange' :
                       functionOption.key + 'Range';
       onFilterApply(rangeKey, rangeFilter, `${functionOption.label}: ${dataOption.label}`);
-=======
-      const rangeKey =
-        functionOption.key === 'creditHours'
-          ? 'creditRange'
-          : functionOption.key === 'blockHours'
-            ? 'blockRange'
-            : functionOption.key + 'Range';
-      onFilterApply(
-        rangeKey,
-        rangeFilter,
-        `${functionOption.label}: ${dataOption.label}`
-      );
->>>>>>> 53f0ad9a
     } else {
       const filterKey = dataOption.filterKey || functionOption.key;
       onFilterApply(
@@ -442,7 +377,6 @@
         {/* Function Selector */}
         <div className="space-y-2">
           <label className="text-sm font-medium text-gray-700">Filter By</label>
-<<<<<<< HEAD
           <select
             value={selectedFunction}
             onChange={(e) => {
@@ -458,46 +392,19 @@
               </option>
             ))}
           </select>
-=======
-          <Select
-            value={selectedFunction}
-            onValueChange={value => {
-              setSelectedFunction(value);
-              setSelectedData(''); // Reset data selection when function changes
-            }}
-          >
-            <SelectTrigger>
-              <SelectValue placeholder="Select function..." />
-            </SelectTrigger>
-            <SelectContent>
-              {filterOptions.map(option => (
-                <SelectItem key={option.key} value={option.key}>
-                  {option.label}
-                </SelectItem>
-              ))}
-            </SelectContent>
-          </Select>
->>>>>>> 53f0ad9a
         </div>
 
         {/* Data Selector */}
         <div className="space-y-2">
           <label className="text-sm font-medium text-gray-700">Value</label>
-<<<<<<< HEAD
           <select
             value={selectedData}
             onChange={(e) => {
               handleSelectValueAndApply(e.target.value);
             }}
-=======
-          <Select
-            value={selectedData}
-            onValueChange={handleSelectValueAndApply}
->>>>>>> 53f0ad9a
             disabled={!selectedFunction}
             className="flex h-10 w-full items-center justify-between rounded-md border border-input bg-background px-3 py-2 text-sm ring-offset-background focus:outline-none focus:ring-2 focus:ring-ring focus:ring-offset-2 disabled:cursor-not-allowed disabled:opacity-50"
           >
-<<<<<<< HEAD
             <option value="">{selectedFunction ? "Select value..." : "Select function first"}</option>
             {currentFunctionOptions.map((option, index) => (
               <option key={index} value={option.value.toString()}>
@@ -505,23 +412,6 @@
               </option>
             ))}
           </select>
-=======
-            <SelectTrigger>
-              <SelectValue
-                placeholder={
-                  selectedFunction ? 'Select value...' : 'Select function first'
-                }
-              />
-            </SelectTrigger>
-            <SelectContent>
-              {currentFunctionOptions.map((option, index) => (
-                <SelectItem key={index} value={option.value.toString()}>
-                  {option.label}
-                </SelectItem>
-              ))}
-            </SelectContent>
-          </Select>
->>>>>>> 53f0ad9a
         </div>
 
         {/* Add Filter Button (hidden; auto-applies on selection) */}
@@ -539,13 +429,7 @@
       {activeFilters.length > 0 && (
         <div className="space-y-2">
           <div className="flex items-center justify-between">
-<<<<<<< HEAD
             <span className="text-sm font-medium text-gray-700">Active Filters:</span>
-=======
-            <span className="text-sm font-medium text-gray-700">
-              Active Filters:
-            </span>
->>>>>>> 53f0ad9a
             <Button
               variant="ghost"
               size="sm"
