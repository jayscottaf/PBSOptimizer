--- conflicted
+++ resolved
@@ -104,8 +104,6 @@
       // Get events for a wider range to ensure we catch all carryover pairings
       const startOfCalendarView = calendarStart;
       const endOfCalendarView = calendarEnd;
-
-<<<<<<< HEAD
       console.log('Fetching calendar events for date range:', {
         start: startOfCalendarView.toISOString(),
         end: endOfCalendarView.toISOString(),
@@ -118,15 +116,6 @@
       const result = await response.json();
       console.log('Calendar events fetched:', result);
       return result;
-=======
-      const response = await fetch(
-        `/api/calendar/${userId}?startDate=${startOfCalendarView.toISOString()}&endDate=${endOfCalendarView.toISOString()}`
-      );
-      if (!response.ok) {
-        throw new Error('Failed to fetch calendar events');
-      }
-      return response.json();
->>>>>>> 53f0ad9a
     },
     staleTime: 0, // Always fetch fresh data
     refetchOnMount: true,
@@ -151,19 +140,8 @@
 
   // Remove from calendar mutation
   const removeFromCalendarMutation = useMutation({
-<<<<<<< HEAD
     mutationFn: async ({ userId, pairingId }: { userId: number; pairingId: number }) => {
       const response = await fetch(`/api/users/${userId}/calendar/${pairingId}`, {
-=======
-    mutationFn: async ({
-      userId,
-      pairingId,
-    }: {
-      userId: number;
-      pairingId: number;
-    }) => {
-      const response = await fetch('/api/calendar', {
->>>>>>> 53f0ad9a
         method: 'DELETE',
         headers: { 'Content-Type': 'application/json' },
       });
