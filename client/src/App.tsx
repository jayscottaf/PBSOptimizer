<<<<<<< HEAD
import React from "react";
import { Switch, Route } from "wouter";
import { queryClient } from "./lib/queryClient";
import { QueryClientProvider } from "@tanstack/react-query";
import { Toaster } from "@/components/ui/toaster";
import { TooltipProvider } from "@/components/ui/tooltip";
import Dashboard from "@/pages/dashboard";
import NotFound from "@/pages/not-found";
=======
import { Switch, Route } from 'wouter';
import { queryClient } from './lib/queryClient';
import { QueryClientProvider } from '@tanstack/react-query';
import { Toaster } from '@/components/ui/toaster';
import { TooltipProvider } from '@/components/ui/tooltip';
import Dashboard from '@/pages/dashboard';
import NotFound from '@/pages/not-found';
>>>>>>> 53f0ad9a

function Router() {
  return (
    <Switch>
      <Route path="/" component={Dashboard} />
      <Route component={NotFound} />
    </Switch>
  );
}

function App() {
  const isOffline = typeof navigator !== 'undefined' && !navigator.onLine;
  // Listen for online/offline events (simple banner only)
  if (typeof window !== 'undefined') {
    window.addEventListener('online', () => {
      const el = document.getElementById('offline-banner');
      if (el) el.style.display = 'none';
    });
    window.addEventListener('offline', () => {
      const el = document.getElementById('offline-banner');
      if (el) el.style.display = 'block';
    });
  }
  return (
    <QueryClientProvider client={queryClient}>
      <TooltipProvider>
        <div id="offline-banner" style={{
          display: isOffline ? 'block' : 'none',
          position: 'fixed', top: 0, left: 0, right: 0, zIndex: 1000,
          background: '#b91c1c', color: 'white', padding: '8px', textAlign: 'center'
        }}>
          You are offline. Some data may be unavailable.
        </div>
        <Toaster />
        <Router />
      </TooltipProvider>
    </QueryClientProvider>
  );
}

export default App;<|MERGE_RESOLUTION|>--- conflicted
+++ resolved
@@ -1,4 +1,3 @@
-<<<<<<< HEAD
 import React from "react";
 import { Switch, Route } from "wouter";
 import { queryClient } from "./lib/queryClient";
@@ -7,16 +6,6 @@
 import { TooltipProvider } from "@/components/ui/tooltip";
 import Dashboard from "@/pages/dashboard";
 import NotFound from "@/pages/not-found";
-=======
-import { Switch, Route } from 'wouter';
-import { queryClient } from './lib/queryClient';
-import { QueryClientProvider } from '@tanstack/react-query';
-import { Toaster } from '@/components/ui/toaster';
-import { TooltipProvider } from '@/components/ui/tooltip';
-import Dashboard from '@/pages/dashboard';
-import NotFound from '@/pages/not-found';
->>>>>>> 53f0ad9a
-
 function Router() {
   return (
     <Switch>
