<<<<<<< HEAD
import React, { useState, useEffect, useMemo, useCallback } from "react";
import { Card, CardContent, CardHeader, CardTitle } from "@/components/ui/card";
import { Button } from "@/components/ui/button";
import { Input } from "@/components/ui/input";
import { Select, SelectContent, SelectItem, SelectTrigger, SelectValue } from "@/components/ui/select";
import { Badge } from "@/components/ui/badge";
import { Tabs, TabsContent, TabsList, TabsTrigger } from "@/components/ui/tabs";
=======
import React, { useState, useEffect, useMemo, useCallback } from 'react';
import { Card, CardContent, CardHeader, CardTitle } from '@/components/ui/card';
import { Button } from '@/components/ui/button';
import { Input } from '@/components/ui/input';
import {
  Select,
  SelectContent,
  SelectItem,
  SelectTrigger,
  SelectValue,
} from '@/components/ui/select';
import { Badge } from '@/components/ui/badge';
import { Tabs, TabsContent, TabsList, TabsTrigger } from '@/components/ui/tabs';
>>>>>>> 53f0ad9a
import {
  Plane,
  Search,
  X,
  CloudUpload,
  BarChart2,
  User,
  RefreshCw,
  Trash2,
  Settings,
  Info,
  Star,
  Calendar,
  ChevronLeft,
  ChevronRight,
  PanelLeftClose,
  PanelLeftOpen,
<<<<<<< HEAD
  Bot
} from "lucide-react";
import { FileUpload } from "@/components/ui/file-upload";
import { StatsPanel } from "@/components/stats-panel";
import { PairingTable } from "@/components/pairing-table";
import { PairingChat } from "@/components/pairing-chat";
import { FiltersPanel } from "@/components/filters-panel";
import { PairingModal } from "@/components/pairing-modal";
import { CalendarView } from "@/components/calendar-view";
import { SmartFilterSystem } from "@/components/smart-filter-system";
import { NetworkStatus } from "@/components/network-status";
import { useQuery, useQueryClient } from "@tanstack/react-query";
import { cacheKeyForPairings, hasFullPairingsCache, loadFullPairingsCache, purgeUserCache, getCacheInfo } from "@/lib/offlineCache";
import { api } from "@/lib/api";
import { Dialog, DialogContent, DialogHeader, DialogTitle, DialogDescription } from "@/components/ui/dialog";
import { Collapsible, CollapsibleContent, CollapsibleTrigger } from "@/components/ui/collapsible";
import { ProfileModal } from "@/components/profile-modal";
import { useUploadBidPackage } from "@/hooks/useUploadBidPackage"; // Assuming this hook exists
=======
  Bot,
} from 'lucide-react';
import { FileUpload } from '@/components/ui/file-upload';
import { StatsPanel } from '@/components/stats-panel';
import { PairingTable } from '@/components/pairing-table';
import { PairingChat } from '@/components/pairing-chat';
import { FiltersPanel } from '@/components/filters-panel';
import { PairingModal } from '@/components/pairing-modal';
import { CalendarView } from '@/components/calendar-view';
import { SmartFilterSystem } from '@/components/smart-filter-system';
import { useQuery, useQueryClient } from '@tanstack/react-query';
import { api } from '@/lib/api';
import {
  Dialog,
  DialogContent,
  DialogHeader,
  DialogTitle,
  DialogDescription,
} from '@/components/ui/dialog';
import {
  Collapsible,
  CollapsibleContent,
  CollapsibleTrigger,
} from '@/components/ui/collapsible';
import { ProfileModal } from '@/components/profile-modal';
import { useUploadBidPackage } from '@/hooks/useUploadBidPackage'; // Assuming this hook exists
>>>>>>> 53f0ad9a

interface SearchFilters {
  search?: string;
  creditMin?: number;
  creditMax?: number;
  blockMin?: number;
  blockMax?: number;
  tafb?: string;
  tafbMin?: number;
  tafbMax?: number;
  holdProbabilityMin?: number;
  pairingDays?: number;
  pairingDaysMin?: number;
  pairingDaysMax?: number;
  efficiency?: number;
  sortBy?: string; // Add this line
  sortOrder?: 'asc' | 'desc'; // Add this line
}

// Placeholder for Pairing type if not defined elsewhere
interface Pairing {
  id: number;
  pairingNumber: string;
  creditHours: string;
  blockHours: string;
  tafb: string;
  holdProbability: string;
  // ... other properties
}

export default function Dashboard() {
  const [filters, setFilters] = useState<SearchFilters>({});
  const [debouncedFilters, setDebouncedFilters] = useState<SearchFilters>({});
  const [activeFilters, setActiveFilters] = useState<
    Array<{ key: string; label: string; value: any }>
  >([]);
  const [activeTab, setActiveTab] = useState('dashboard');
  const [showFilters, setShowFilters] = useState(false);
  const [showQuickStats, setShowQuickStats] = useState(false);
  const [uploadProgress, setUploadProgress] = useState(0);

  const queryClient = useQueryClient();

  // Enhanced debouncing with request deduplication
  useEffect(() => {
    const timer = setTimeout(() => {
      setDebouncedFilters(filters);
    }, 500); // Increased to 500ms for better deduplication

    return () => clearTimeout(timer);
  }, [filters]);
  const [seniorityNumber, setSeniorityNumber] = useState(() => {
<<<<<<< HEAD
    return localStorage.getItem('seniorityNumber') || '';
=======
    return localStorage.getItem('seniorityNumber') || '15860';
>>>>>>> 53f0ad9a
  });
  const [seniorityPercentile, setSeniorityPercentile] = useState(() => {
    return localStorage.getItem('seniorityPercentile') || '';
  });
  const [isUpdatingSeniority, setIsUpdatingSeniority] = useState(false);
  const [base, setBase] = useState(() => {
<<<<<<< HEAD
    return localStorage.getItem('base') || '';
  });
  const [aircraft, setAircraft] = useState(() => {
    return localStorage.getItem('aircraft') || '';
=======
    return localStorage.getItem('base') || 'NYC';
  });
  const [aircraft, setAircraft] = useState(() => {
    return localStorage.getItem('aircraft') || 'A220';
>>>>>>> 53f0ad9a
  });

  // Track if this is the initial load to prevent overwriting saved values
  const [hasInitialized, setHasInitialized] = useState(false);

  // Mark as initialized after first render
  React.useEffect(() => {
    setHasInitialized(true);
  }, []);

  // Save user info to localStorage when it changes (but not on initial load)
  React.useEffect(() => {
    if (hasInitialized) {
      localStorage.setItem('seniorityNumber', seniorityNumber);
      localStorage.setItem('seniorityPercentile', seniorityPercentile);
      localStorage.setItem('base', base);
      localStorage.setItem('aircraft', aircraft);
    }
  }, [seniorityNumber, seniorityPercentile, base, aircraft, hasInitialized]);

  const [selectedPairing, setSelectedPairing] = useState<any>(null);
  const [sortColumn, setSortColumn] = useState<string | null>(null);
  const [sortDirection, setSortDirection] = useState<'asc' | 'desc'>('asc');
  const [currentPage, setCurrentPage] = useState<number>(1);
  const [pageSize] = useState<number>(50);
  const [showUploadModal, setShowUploadModal] = useState(false);
  const [showProfileModal, setShowProfileModal] = useState(false);
  const [showAIAssistant, setShowAIAssistant] = useState(false);
  const [showMobileAI, setShowMobileAI] = useState(false);

  // Sidebar collapsed state
  const [sidebarCollapsed, setSidebarCollapsed] = useState(() => {
    const saved = localStorage.getItem('sidebarCollapsed');
    return saved !== null ? JSON.parse(saved) : false;
  });

  // Save sidebar state to localStorage
  React.useEffect(() => {
    localStorage.setItem('sidebarCollapsed', JSON.stringify(sidebarCollapsed));
  }, [sidebarCollapsed]);

  const { mutate: uploadMutation, data: uploadedPackage } = useUploadBidPackage(
    {
      onUploadProgress: setUploadProgress,
      onSuccess: data => {
        // Optionally, trigger a refetch of pairings or other relevant data
      },
    }
  );

  const handleFileUpload = (file: File) => {
    uploadMutation({ file });
  };

  const { data: bidPackages = [], refetch: refetchBidPackages } = useQuery({
    queryKey: ['bidPackages'],
    queryFn: api.getBidPackages,
    staleTime: 15 * 60 * 1000, // Increased cache time to 15 minutes
    gcTime: 30 * 60 * 1000, // Keep in memory for 30 minutes
    refetchOnMount: false,
    refetchOnWindowFocus: false,
    refetchOnReconnect: false,
  });



  // Find the latest bid package (prefer completed, fall back to most recent by uploadedAt if none are completed)
  const latestBidPackage = React.useMemo(() => {
    if (!bidPackages || bidPackages.length === 0) {
      return null;
    }

    const packagesArray = (bidPackages as any[]).slice();
    // Sort by uploadedAt descending
    packagesArray.sort(
      (a, b) =>
        new Date(b.uploadedAt).getTime() - new Date(a.uploadedAt).getTime()
    );

    // Try to find the most recent completed package first
    const mostRecentCompleted = packagesArray.find(
      (pkg: any) => pkg.status === 'completed'
    );
    if (mostRecentCompleted) {
      return mostRecentCompleted;
    }

    // Fallback: return the most recent package regardless of status
    return packagesArray[0];
  }, [bidPackages]);



  const bidPackageId = latestBidPackage?.id; // Assuming you need this ID for other queries

<<<<<<< HEAD
  // Check if we have any completed bid packages
  const hasCompletedBidPackages = bidPackages.some((pkg: any) => pkg.status === 'completed');

  // Removed redundant initial query to prevent duplicate API calls

  // Query for user data with enhanced caching
  const { data: currentUser } = useQuery({
    queryKey: ["user", seniorityNumber, base, aircraft],
    queryFn: async () => {
      return await api.createOrUpdateUser({
        seniorityNumber: parseInt(seniorityNumber),
        base,
        aircraft
      });
    },
    enabled: !!seniorityNumber,
    staleTime: 30 * 60 * 1000, // User data is stable for 30 minutes
    gcTime: 60 * 60 * 1000, // Keep in memory for 1 hour
=======
  // Preload initial data for better performance
  const { data: initialPairingsResponse } = useQuery({
    queryKey: ['initial-pairings', bidPackageId],
    queryFn: () =>
      api.searchPairings({
        bidPackageId: bidPackageId,
        page: 1,
        limit: 50,
        sortBy: 'pairingNumber',
        sortOrder: 'asc',
      }),
    enabled:
      !!bidPackageId &&
      !debouncedFilters.search &&
      Object.keys(debouncedFilters).length === 0,
    staleTime: 10 * 60 * 1000, // Cache initial data longer
    gcTime: 15 * 60 * 1000,
>>>>>>> 53f0ad9a
    refetchOnMount: false,
    refetchOnWindowFocus: false,
    refetchOnReconnect: false,
  });

  // Only update loading state when user manually changes seniority in profile
  React.useEffect(() => {
    const handleStorageChange = (e: StorageEvent) => {
      if (e.key === 'seniorityPercentile' && e.newValue !== e.oldValue) {
        setIsUpdatingSeniority(true);
        const timer = setTimeout(() => {
          setIsUpdatingSeniority(false);
        }, 5000); // Reset after 5 seconds
        return () => clearTimeout(timer);
      }
    };

    window.addEventListener('storage', handleStorageChange);
    return () => window.removeEventListener('storage', handleStorageChange);
  }, []);

  // Optimized useQuery with enhanced caching and deduplication
<<<<<<< HEAD
  const { data: pairingsResponse, isLoading: isLoadingPairings, refetch: refetchPairings } = useQuery({
    queryKey: ["pairings", bidPackageId, debouncedFilters, seniorityPercentile, sortColumn, sortDirection, currentPage, pageSize, currentUser?.seniorityNumber, currentUser?.id],
    queryFn: () => api.searchPairings({
      bidPackageId: bidPackageId,
      seniorityPercentage: seniorityPercentile ? parseFloat(seniorityPercentile) : undefined,
      sortBy: sortColumn || 'pairingNumber',
      sortOrder: sortDirection || 'asc',
      page: currentPage,
      limit: pageSize,
      ...debouncedFilters
    }, currentUser?.seniorityNumber || currentUser?.id),
=======
  const {
    data: pairingsResponse,
    isLoading: isLoadingPairings,
    refetch: refetchPairings,
  } = useQuery({
    queryKey: [
      'pairings',
      bidPackageId,
      debouncedFilters,
      seniorityPercentile,
      sortColumn,
      sortDirection,
      currentPage,
      pageSize,
    ],
    queryFn: () =>
      api.searchPairings({
        bidPackageId: bidPackageId,
        seniorityPercentage: seniorityPercentile
          ? parseFloat(seniorityPercentile)
          : undefined,
        sortBy: sortColumn || 'pairingNumber',
        sortOrder: sortDirection || 'asc',
        page: currentPage,
        limit: pageSize,
        ...debouncedFilters,
      }),
>>>>>>> 53f0ad9a
    enabled: !!bidPackageId,
    staleTime: 5 * 60 * 1000, // Increased cache time to 5 minutes
    gcTime: 10 * 60 * 1000, // Keep in memory for 10 minutes
    refetchOnMount: false,
    refetchOnWindowFocus: false, // Prevent refetch on window focus
    refetchOnReconnect: false, // Prevent refetch on reconnect
    // Add optimistic updates for better perceived performance
    placeholderData: previousData => previousData,
  });

  // State for offline cache status
  const [isFullCacheReady, setIsFullCacheReady] = useState(false);
  const [isPrefetching, setIsPrefetching] = useState(false);
  const [showInitialStatus, setShowInitialStatus] = useState(true);

  // Auto-prefetch full dataset for current bid package and filters
  React.useEffect(() => {
    const run = async () => {
      if (!bidPackageId) {
        setIsFullCacheReady(false);
        setFullLocal(null);
        return;
      }

      // Use cache key WITHOUT sortBy/sortOrder to enable global sorting
      console.log('Dashboard: debouncedFilters =', debouncedFilters);
      const userId = currentUser?.seniorityNumber || currentUser?.id;
      const cacheKey = cacheKeyForPairings(bidPackageId, debouncedFilters, userId);
      console.log('Dashboard: Generated cache key =', cacheKey, 'for user:', userId);

      // Check if full cache exists
      const hasFull = await hasFullPairingsCache(cacheKey);
      console.log('Dashboard: Cache check result for key', cacheKey, ':', hasFull);
      setIsFullCacheReady(hasFull);

      if (hasFull) {
        // Load existing full cache
        console.log('Dashboard: Loading existing full cache');
        const full = await loadFullPairingsCache<any[]>(cacheKey);
        console.log('Dashboard: Loaded full cache, length:', full?.length || 0);
        setFullLocal(full || null);

        // Hide status indicator after 3 seconds when cache already exists
        setTimeout(() => setShowInitialStatus(false), 3000);
      } else if (navigator.onLine) {
        // Prefetch full dataset
        try {
          setIsPrefetching(true);
          await api.prefetchAllPairings({
            bidPackageId,
            ...debouncedFilters
          } as any, userId);

          // Re-check and load after prefetch
          const newHasFull = await hasFullPairingsCache(cacheKey);
          setIsFullCacheReady(newHasFull);

          if (newHasFull) {
            const full = await loadFullPairingsCache<any[]>(cacheKey);
            setFullLocal(full || null);

            // Hide status indicator after 3 seconds when cache is ready
            setTimeout(() => setShowInitialStatus(false), 3000);
          }
        } catch (error) {
          console.error('Prefetch failed:', error);
          setIsFullCacheReady(false);
        } finally {
          setIsPrefetching(false);
        }
      }
    };
    run();
  }, [bidPackageId, JSON.stringify(debouncedFilters), currentUser?.seniorityNumber, currentUser?.id]);

  // When the bid package transitions to completed, invalidate and refetch pairings
  React.useEffect(() => {
    if (latestBidPackage?.id && latestBidPackage.status === 'completed') {
      queryClient.invalidateQueries({
        queryKey: ['pairings', latestBidPackage.id],
      });
      queryClient.invalidateQueries({
        queryKey: ['initial-pairings', latestBidPackage.id],
      });
      refetchPairings();
    }
  }, [latestBidPackage?.status, latestBidPackage?.id]);

  // SSE handles progress; keep a light refresh on completion only
  React.useEffect(() => {
    if (latestBidPackage?.status === 'completed') {
      refetchBidPackages();
      refetchPairings();
    }
  }, [latestBidPackage?.status]);

  // Extract pairings and pagination from the response, with fallback to preloaded data
<<<<<<< HEAD
  // Store full local cache data
  const [fullLocal, setFullLocal] = useState<any[] | null>(null);

  // Prefer full local cache whenever it exists (online or offline); fallback to server page
  const pairings = pairingsResponse?.pairings || [];
  const pagination = pairingsResponse?.pagination;

  // Create custom pagination when using full cache sorting (online or offline)
  const effectivePagination = React.useMemo(() => {
    if (isFullCacheReady && fullLocal && sortColumn) {
      const total = fullLocal.length;
      const totalPages = Math.ceil(total / pageSize);
      return {
        page: currentPage,
        limit: pageSize,
        total: total,
        totalPages: totalPages,
        hasNext: currentPage < totalPages,
        hasPrev: currentPage > 1
      };
    }
    return pagination;
  }, [isFullCacheReady, fullLocal, sortColumn, currentPage, pageSize, pagination]);

  // Calculate full dataset statistics when using offline cache
  const effectiveStatistics = React.useMemo(() => {
    if (isFullCacheReady && fullLocal && fullLocal.length > 0) {
      // Helper function to parse hours safely
      const parseHours = (hours: any): number => {
        if (typeof hours === 'number') return hours;
        if (typeof hours === 'string') return parseFloat(hours) || 0;
        return 0;
      };

      const getHoldProb = (value: any): number =>
        typeof value === 'number' ? value : parseFloat(String(value)) || 0;

      // Calculate stats from full dataset
      const highCredit = fullLocal.filter(p => parseHours(p.creditHours) >= 18).length;
      const likelyToHold = fullLocal.filter(p => getHoldProb(p.holdProbability) >= 70).length;

      // Calculate ratio breakdown from full dataset
      const ratioBreakdown = fullLocal.reduce((acc, pairing) => {
        const credit = parseHours(pairing.creditHours);
        const block = parseHours(pairing.blockHours);
        const ratio = block > 0 ? credit / block : 0;

        if (ratio >= 1.3) {
          acc.excellent++;
        } else if (ratio >= 1.2) {
          acc.good++;
        } else if (ratio >= 1.1) {
          acc.average++;
        } else {
          acc.poor++;
        }
        return acc;
      }, { excellent: 0, good: 0, average: 0, poor: 0 });

      return {
        highCredit,
        likelyToHold,
        ratioBreakdown
      };
    }
=======
  const pairings =
    pairingsResponse?.pairings || initialPairingsResponse?.pairings || [];
  const pagination =
    pairingsResponse?.pagination || initialPairingsResponse?.pagination;
>>>>>>> 53f0ad9a

    // Fall back to server statistics when not using full cache
    return pairingsResponse?.statistics as any;
  }, [isFullCacheReady, fullLocal, pairingsResponse?.statistics]);

<<<<<<< HEAD
  // Debug logs removed after verification
=======
  // Query for user data with enhanced caching
  const { data: currentUser } = useQuery({
    queryKey: ['user', seniorityNumber, base, aircraft],
    queryFn: async () => {
      return await api.createOrUpdateUser({
        seniorityNumber: parseInt(seniorityNumber),
        base,
        aircraft,
      });
    },
    enabled: !!seniorityNumber,
    staleTime: 30 * 60 * 1000, // User data is stable for 30 minutes
    gcTime: 60 * 60 * 1000, // Keep in memory for 1 hour
    refetchOnMount: false,
    refetchOnWindowFocus: false,
    refetchOnReconnect: false,
  });
>>>>>>> 53f0ad9a

  // Query for user's favorites with enhanced caching
  const { data: favorites = [], refetch: refetchFavorites } = useQuery({
    queryKey: ['favorites', currentUser?.id],
    queryFn: async () => {
      if (!currentUser) {
        return [];
      }
      try {
        return await api.getFavorites(currentUser.id);
      } catch (error) {
        console.error('Error fetching favorites:', error);
        return [];
      }
    },
    enabled: !!currentUser,
    staleTime: 10 * 60 * 1000, // Increased cache time to 10 minutes
    gcTime: 20 * 60 * 1000, // Keep in memory for 20 minutes
    refetchOnMount: false,
    refetchOnWindowFocus: false,
    refetchOnReconnect: false,
  });

  const handleDeleteFavorite = async (pairingId: number) => {
    try {
      if (!currentUser) {
        return;
      }

      // Remove from favorites
      await api.removeFavorite(currentUser.id, pairingId);

      // Refresh favorites list
      refetchFavorites();
    } catch (error) {
      console.error('Error removing favorite:', error);
    }
  };

  const removeFilter = (keyToRemove: string) => {
    setActiveFilters(prev => prev.filter(f => f.key !== keyToRemove));
    setFilters(prev => {
      const newFilters = { ...prev };
      if (keyToRemove === 'creditRange') {
        // Remove both min and max for credit range
        delete newFilters.creditMin;
        delete newFilters.creditMax;
      } else if (keyToRemove === 'blockRange') {
        // Remove both min and max for block range
        delete newFilters.blockMin;
        delete newFilters.blockMax;
      } else if (
        keyToRemove === 'pairingDays' ||
        keyToRemove === 'pairingDaysMin' ||
        keyToRemove === 'pairingDaysMax'
      ) {
        // Remove all related pairingDays filters to ensure unfiltered state
        delete newFilters.pairingDays;
        delete newFilters.pairingDaysMin;
        delete newFilters.pairingDaysMax;
      } else {
        delete newFilters[keyToRemove as keyof SearchFilters];
      }
      return newFilters;
    });
  };

  const addFilter = (key: string, label: string, value: any) => {
    if (value !== undefined && value !== null && value !== '') {
      // Determine the filter category for replacement logic
      const isCreditFilter =
        key === 'creditRange' || key === 'creditMin' || key === 'creditMax';
      const isBlockFilter =
        key === 'blockRange' || key === 'blockMin' || key === 'blockMax';
      const isPairingDaysFilter =
        key === 'pairingDays' ||
        key === 'pairingDaysMin' ||
        key === 'pairingDaysMax';

      if (
        (key === 'creditRange' || key === 'blockRange') &&
        typeof value === 'object'
      ) {
        // Handle range filters specially
        setActiveFilters(prev => [
          ...prev.filter(f =>
<<<<<<< HEAD
            isCreditFilter ? !f.key.match(/^credit/) :
            isBlockFilter ? !f.key.match(/^block/) :
            f.key !== key
=======
            isCreditFilter
              ? !f.key.match(/^credit/)
              : isBlockFilter
                ? !f.key.match(/^block/)
                : f.key !== key
>>>>>>> 53f0ad9a
          ),
          { key, label, value },
        ]);
        setFilters(prev => {
          const newFilters = { ...prev };
          // Clear any existing filters for this range type
          if (key === 'creditRange') {
            delete newFilters.creditMin;
            delete newFilters.creditMax;
          } else if (key === 'blockRange') {
            delete newFilters.blockMin;
            delete newFilters.blockMax;
          }
          // Apply the range
          return { ...newFilters, ...value };
        });
      } else {
        // Handle single filters - remove existing filters of the same category
        setActiveFilters(prev => [
          ...prev.filter(f =>
<<<<<<< HEAD
            isCreditFilter ? !f.key.match(/^credit/) :
            isBlockFilter ? !f.key.match(/^block/) :
            isPairingDaysFilter ? !f.key.match(/^pairingDays/) :
            f.key !== key
=======
            isCreditFilter
              ? !f.key.match(/^credit/)
              : isBlockFilter
                ? !f.key.match(/^block/)
                : isPairingDaysFilter
                  ? !f.key.match(/^pairingDays/)
                  : f.key !== key
>>>>>>> 53f0ad9a
          ),
          { key, label, value },
        ]);
        setFilters(prev => {
          const newFilters = { ...prev };
          // Clear related filters when adding a new one of the same category
          if (isCreditFilter) {
            delete newFilters.creditMin;
            delete newFilters.creditMax;
          } else if (isBlockFilter) {
            delete newFilters.blockMin;
            delete newFilters.blockMax;
          } else if (isPairingDaysFilter) {
            delete newFilters.pairingDays;
            delete newFilters.pairingDaysMin;
            delete newFilters.pairingDaysMax;
          }
          return { ...newFilters, [key]: value };
        });
      }
    }
  };

  const handlePairingClick = (pairing: any) => {
    setSelectedPairing(pairing);
  };

  const handleSort = (column: string) => {
    if (column === sortColumn) {
      setSortDirection(sortDirection === 'asc' ? 'desc' : 'asc');
    } else {
      setSortColumn(column);
      setSortDirection('desc');
    }
    setCurrentPage(1);
  };

  const handleFiltersChange = (newFilters: SearchFilters) => {

    // Process the new filters to handle range objects
    const processedFilters: SearchFilters = {};

    Object.entries(newFilters).forEach(([key, value]) => {
      if (
        key === 'creditRange' &&
        typeof value === 'object' &&
        value !== null
      ) {
        // Flatten credit range object
        const rangeObj = value as any;
        if (rangeObj.creditMin !== undefined) {
          processedFilters.creditMin = rangeObj.creditMin;
        }
        if (rangeObj.creditMax !== undefined) {
          processedFilters.creditMax = rangeObj.creditMax;
        }
      } else if (
        key === 'blockRange' &&
        typeof value === 'object' &&
        value !== null
      ) {
        // Flatten block range object
        const rangeObj = value as any;
        if (rangeObj.blockMin !== undefined) {
          processedFilters.blockMin = rangeObj.blockMin;
        }
        if (rangeObj.blockMax !== undefined) {
          processedFilters.blockMax = rangeObj.blockMax;
        }
      } else {
        // Regular filter
        processedFilters[key as keyof SearchFilters] = value;
      }
    });

    let mergedAfter: any = {};
    setFilters(prev => {
      const merged: any = { ...prev, ...processedFilters };
      // drop cleared keys so they don't persist silently
      Object.keys(merged).forEach(k => {
        if (merged[k] === undefined || merged[k] === null || merged[k] === '') {
          delete merged[k];
        }
      });
      mergedAfter = merged;

      return merged;
    });
    setCurrentPage(1);

    // Update activeFilters to reflect the FULL merged filter set
    const updatedActiveFilters: Array<{
      key: string;
      label: string;
      value: any;
    }> = [];
    const sourceForLabels =
      mergedAfter && Object.keys(mergedAfter).length
        ? mergedAfter
        : processedFilters;

    Object.entries(sourceForLabels).forEach(([key, value]) => {
      if (value !== undefined && value !== null && value !== '') {
        let label = '';

        // Generate appropriate labels for different filter types
        switch (key) {
          case 'creditMin':
            label = `Credit: ≥${value}:00`;
            break;
          case 'creditMax':
            label = `Credit: ≤${value}:00`;
            break;
          case 'blockMin':
            label = `Block: ≥${value}:00`;
            break;
          case 'blockMax':
            label = `Block: ≤${value}:00`;
            break;
          case 'holdProbabilityMin':
            label = `Hold: ≥${value}%`;
            break;
          case 'pairingDaysMin':
            label = `Days: ≥${value}`;
            break;
          case 'pairingDays':
            label = `Days: ${value}`;
            break;
          case 'tafbMin':
            label = `TAFB: ≥${value}hrs`;
            break;
          case 'tafbMax':
            label = `TAFB: ≤${value}hrs`;
            break;
          case 'efficiency':
            label = `Efficiency: ≥${value}`;
            break;
          default:
            label = `${key}: ${value}`;
        }

        updatedActiveFilters.push({ key, label, value });
      }
    });

    setActiveFilters(updatedActiveFilters);
  };

  const clearAllFilters = () => {
    setFilters({});
    setActiveFilters([]);
  };

<<<<<<< HEAD

  // Client-side sorting from full cache when available
  const sortedPairings = React.useMemo(() => {
    if (!isFullCacheReady || !fullLocal || fullLocal.length === 0) {
      return pairings;
    }

    console.log(`Sorting ${fullLocal.length} pairings from full cache`);

    // Use full local cache for sorting - DON'T re-apply filters since they're already applied in the cache
    let sorted = [...fullLocal];

    // Apply sorting only - filters are already applied when the cache was created
    sorted.sort((a, b) => {
      let aVal: any, bVal: any;

      switch (sortColumn) {
        case 'creditHours':
          aVal = parseFloat(a.creditHours?.toString() || '0');
          bVal = parseFloat(b.creditHours?.toString() || '0');
          break;
        case 'blockHours':
          aVal = parseFloat(a.blockHours?.toString() || '0');
          bVal = parseFloat(b.blockHours?.toString() || '0');
          break;
        case 'holdProbability':
          aVal = a.holdProbability || 0;
          bVal = b.holdProbability || 0;
          break;
        case 'pairingDays':
          aVal = a.pairingDays || 0;
          bVal = b.pairingDays || 0;
          break;
        case 'creditBlockRatio':
          aVal = parseFloat(a.creditHours?.toString() || '0') / (parseFloat(a.blockHours?.toString() || '0') || 1);
          bVal = parseFloat(b.creditHours?.toString() || '0') / (parseFloat(b.blockHours?.toString() || '0') || 1);
          break;
        case 'tafb':
          // Convert TAFB to minutes for proper sorting
          const parseTimeTafb = (tafb: string) => {
            if (!tafb) return 0;
            if (tafb.includes(':')) {
              const [hours, minutes] = tafb.split(':').map(Number);
              return hours * 60 + minutes;
            }
            return parseFloat(tafb) * 60;
          };
          aVal = parseTimeTafb(a.tafb?.toString() || '0');
          bVal = parseTimeTafb(b.tafb?.toString() || '0');
          break;
        default:
          aVal = a.pairingNumber || '';
          bVal = b.pairingNumber || '';
      }

      if (sortDirection === 'asc') {
        return aVal < bVal ? -1 : aVal > bVal ? 1 : 0;
      } else {
        return aVal > bVal ? -1 : aVal < bVal ? 1 : 0;
      }
    });

    console.log(`After filtering and sorting: ${sorted.length} pairings`);
    return sorted;
  }, [fullLocal, isFullCacheReady, filters, sortColumn, sortDirection]);

  // Use sorted pairings if available, otherwise use regular pairings
  const displayPairings = isFullCacheReady && sortedPairings.length > 0 ? sortedPairings : pairings;
=======
  // Sorting logic
  // Remove the sortedPairings calculation and use pairings directly
  // const sortedPairings = React.useMemo(() => { ... }); // DELETE THIS

  // Use pairings directly since backend will sort them
  const displayPairings = React.useMemo(() => {
    if (!pairings || pairings.length === 0) {
      return [];
    }

    // If sorting by C/B ratio, do it in frontend since it's calculated
    if (sortColumn === 'creditBlockRatio') {
      const sorted = [...pairings].sort((a, b) => {
        const creditA = parseFloat(a.creditHours?.toString() || '0');
        const blockA = parseFloat(a.blockHours?.toString() || '1');
        const creditB = parseFloat(b.creditHours?.toString() || '0');
        const blockB = parseFloat(b.blockHours?.toString() || '1');

        const ratioA = blockA > 0 ? creditA / blockA : 0;
        const ratioB = blockB > 0 ? creditB / blockB : 0;

        return sortDirection === 'asc' ? ratioA - ratioB : ratioB - ratioA;
      });
      return sorted;
    }

    // For other columns, use backend sorting
    return pairings;
  }, [pairings, sortColumn, sortDirection]);
>>>>>>> 53f0ad9a

  // Mocking selectedBidPackageId for the polling logic in the modal
  const [selectedBidPackageId, setSelectedBidPackageId] = useState<
    string | null
  >(null);

  // Update the quick stats to use backend statistics
  const quickStats = React.useMemo(() => {
    if (!pairings || pairings.length === 0) {
      return { totalPairings: 0, likelyToHold: 0, highCredit: 0 };
    }

    // Use pagination total if available, otherwise fall back to current page count
<<<<<<< HEAD
    const totalPairings = effectivePagination && effectivePagination.total ? effectivePagination.total : pairings.length;
=======
    const totalPairings =
      pagination && pagination.total ? pagination.total : pairings.length;
>>>>>>> 53f0ad9a

    // Use backend statistics if available, otherwise calculate from current page
    const likelyToHold = pairingsResponse?.statistics?.likelyToHold
      ? Number(pairingsResponse.statistics.likelyToHold)
      : pairings.filter(p => (p.holdProbability || 0) >= 0.7).length;

    const highCredit = pairingsResponse?.statistics?.highCredit
      ? Number(pairingsResponse.statistics.highCredit)
<<<<<<< HEAD
      : pairings.filter(p => parseFloat(p.creditHours?.toString() || '0') >= 18).length;
=======
      : pairings.filter(p => parseFloat(p.creditHours?.toString() || '0') >= 18)
          .length;
>>>>>>> 53f0ad9a

    return {
      totalPairings,
      likelyToHold,
      highCredit,
    };
  }, [pairings, pagination, pairingsResponse?.statistics]);

  return (
    <div className="flex min-h-screen bg-gray-50">
      {/* Left Sidebar - Hidden on mobile */}
      <div
        className={`hidden lg:flex bg-white border-r transition-all duration-300 ${
          sidebarCollapsed ? 'w-16' : 'w-80'
        } flex-shrink-0 flex-col`}
      >
        {/* Toggle button */}
        <div className="p-4 border-b flex justify-end">
          <Button
            variant="ghost"
            size="sm"
            onClick={() => setSidebarCollapsed(!sidebarCollapsed)}
          >
            {sidebarCollapsed ? (
              <PanelLeftOpen className="h-4 w-4" />
            ) : (
              <PanelLeftClose className="h-4 w-4" />
            )}
          </Button>
        </div>

        <div className="p-4 flex-1 overflow-y-auto">
          {!bidPackageId ? (
            sidebarCollapsed ? (
              <div className="text-center">
                <CloudUpload className="mx-auto h-8 w-8 text-gray-300" />
              </div>
            ) : (
              <div className="text-center py-8">
                <CloudUpload className="mx-auto h-12 w-12 text-gray-300" />
                <h3 className="mt-4 text-lg font-medium text-gray-900">
                  No Bid Package
                </h3>
                <p className="mt-2 text-sm text-gray-500">
                  Upload a PDF bid package to get started with analyzing
                  pairings.
                </p>
              </div>
            )
          ) : (
            <div className="space-y-6">
              {sidebarCollapsed ? (
                // Collapsed view - show essential numbers only
                <div className="space-y-4">
                  <div className="text-center">
                    <div className="text-lg font-bold text-blue-600">
                      {quickStats.totalPairings}
                    </div>
                    <div className="text-xs text-gray-600">Total</div>
                  </div>
                  <div className="text-center">
                    <div className="text-lg font-bold text-green-600">
                      {quickStats.likelyToHold}
                    </div>
                    <div className="text-xs text-gray-600">Hold</div>
                  </div>
                  <div className="text-center">
                    <div className="text-lg font-bold text-purple-600">
                      {quickStats.highCredit}
                    </div>
                    <div className="text-xs text-gray-600">HC</div>
                  </div>
                </div>
              ) : (
                // Expanded view - show full stats panel
                <div className="space-y-6">
                  <StatsPanel
                    pairings={displayPairings || []}
                    bidPackage={latestBidPackage}
<<<<<<< HEAD
                    pagination={effectivePagination}
                    statistics={effectiveStatistics}
=======
                    pagination={pagination}
                    statistics={pairingsResponse?.statistics as any}
>>>>>>> 53f0ad9a
                  />
                </div>
              )}
            </div>
          )}
        </div>
      </div>



      {/* Main Content */}
      <div className="flex-1 overflow-hidden">
        <div className="p-3 sm:p-6 h-full">
          <Tabs
            value={activeTab}
            onValueChange={setActiveTab}
            className="h-full flex flex-col"
          >
            <div className="flex flex-col gap-4 mb-4">
              <div className="flex flex-col sm:flex-row sm:items-center sm:justify-between gap-4">
                <div className="flex items-center gap-4">
                  <div className="flex items-center gap-2">
                    <Plane className="h-6 w-6 text-blue-600" />
                    <h1 className="text-xl sm:text-2xl font-bold text-gray-900">
                      PBS Bid Optimizer
                    </h1>
                  </div>
                  {currentUser && (
                    <Badge variant="outline" className="text-xs">
                      Seniority #{currentUser.seniorityNumber} (
                      {seniorityPercentile}%)
                    </Badge>
                  )}
                </div>
                <div className="flex items-center gap-2">
                  <TabsList className="grid grid-cols-1 sm:w-auto">
                    <TabsTrigger value="dashboard">Dashboard</TabsTrigger>
                  </TabsList>
                  <Button
                    variant="ghost"
                    size="sm"
                    onClick={() => {
                      // Toggle between showing all pairings and favorites
                      if (activeTab === 'favorites') {
                        setActiveTab('dashboard');
                      } else {
                        setActiveTab('favorites');
                      }
                    }}
                    className={`${activeTab === 'favorites' ? 'bg-yellow-50 text-yellow-700' : 'text-gray-600'}`}
                  >
                    <Star className="h-4 w-4" />
                  </Button>
                  <Button
<<<<<<< HEAD
                    variant="ghost"
                    size="sm"
                    onClick={() => setActiveTab("calendar")}
                    className={`${activeTab === "calendar" ? "bg-blue-50 text-blue-700" : "text-gray-600"}`}
                  >
                    <Calendar className="h-4 w-4" />
                  </Button>
                  <Button
=======
>>>>>>> 53f0ad9a
                    variant="outline"
                    size="sm"
                    onClick={() => {
                      // On mobile: show full-screen AI view
                      // On desktop: open AI Assistant modal
                      if (window.innerWidth < 1024) { // lg breakpoint
                        setShowMobileAI(true);
                      } else {
                        setShowAIAssistant(true);
                      }
                    }}
                    className={`flex items-center justify-center w-9 h-9 hover:bg-green-50 hover:border-green-300 transition-all duration-200 hover:scale-105 hover:shadow-md ${
                      showMobileAI ? "bg-green-50 border-green-300 text-green-700" : "text-green-600"
                    }`}
                    title="AI Assistant"
                  >
                    <Bot className="h-4 w-4 hover:text-green-700" />
                  </Button>

                  <Button
                    variant="outline"
                    size="sm"
                    onClick={() => setShowProfileModal(true)}
                    className="flex items-center justify-center w-9 h-9 hover:bg-blue-50 hover:border-blue-300 transition-all duration-200 hover:scale-105"
                    title="User Profile"
                  >
                    <User className="h-4 w-4" />
                  </Button>
<<<<<<< HEAD
                  <div className="flex items-center gap-3">
                    <Button
                      variant="outline"
                      size="sm"
                      onClick={() => setShowUploadModal(true)}
                      className="flex items-center gap-2"
                    >
                      <CloudUpload className="h-4 w-4" />
                      <span className="hidden sm:inline">Upload</span>
                    </Button>

                    {/* Network Status - Inline WiFi icon */}
                    <div className="relative">
                      <NetworkStatus />
                    </div>
                  </div>
=======
                  <Button
                    variant="outline"
                    size="sm"
                    onClick={() => setShowUploadModal(true)}
                    className="flex items-center gap-2"
                  >
                    <CloudUpload className="h-4 w-4" />
                    <span className="hidden sm:inline">Upload</span>
                  </Button>
>>>>>>> 53f0ad9a
                </div>
              </div>

              {/* Mobile Stats Panel - Only show on mobile and when we have bid package data */}
              {bidPackageId && (
                <div className="lg:hidden">
                  <Card>
                    <CardHeader>
                      <CardTitle className="flex items-center justify-between">
                        <div className="flex items-center gap-2">
                          <BarChart2 className="h-5 w-5" />
                          Quick Stats
                        </div>
                        <Button
                          variant="ghost"
                          size="sm"
                          onClick={() => setShowQuickStats(!showQuickStats)}
                        >
                          {showQuickStats ? 'Hide' : 'Show'}
                        </Button>
                      </CardTitle>
                    </CardHeader>
                    {showQuickStats && (
                      <CardContent>
                        <StatsPanel
                          pairings={displayPairings || []}
                          bidPackage={latestBidPackage}
<<<<<<< HEAD
                          pagination={effectivePagination}
                          statistics={effectiveStatistics}
=======
>>>>>>> 53f0ad9a
                        />
                      </CardContent>
                    )}
                  </Card>
                </div>
              )}
            </div>

            <TabsContent value="dashboard" className="flex-1 overflow-hidden">
              <div className="space-y-6 h-full">
<<<<<<< HEAD

                {/* Removed duplicate mobile Smart Filters card to keep a single instance above results */}
=======
                {/* Mobile Filters - Only show on mobile when we have data */}
                {bidPackageId && (
                  <div className="lg:hidden">
                    <Card>
                      <CardHeader>
                        <CardTitle className="flex items-center justify-between">
                          <div className="flex items-center gap-2">
                            <Settings className="h-5 w-5" />
                            Smart Filters
                          </div>
                          <Button
                            variant="ghost"
                            size="sm"
                            onClick={() => setShowFilters(!showFilters)}
                          >
                            {showFilters ? 'Hide' : 'Show'}
                          </Button>
                        </CardTitle>
                      </CardHeader>
                      {showFilters && (
                        <CardContent>
                          <SmartFilterSystem
                            pairings={displayPairings || []}
                            onFiltersChange={handleFiltersChange}
                            activeFilters={activeFilters}
                            onClearFilters={clearAllFilters}
                          />
                        </CardContent>
                      )}
                    </Card>
                  </div>
                )}
>>>>>>> 53f0ad9a

                {/* Horizontal Filters Bar */}
                <div className="flex flex-col h-full bg-white">
                  <div className="w-full bg-white border-b p-4">
                    <div className="space-y-4">
                      <h3 className="text-sm font-semibold text-gray-700">Filters</h3>
                      <SmartFilterSystem
                        pairings={pairings || []}
                        onFiltersChange={handleFiltersChange}
                        activeFilters={activeFilters}
                        onClearFilters={clearAllFilters}
                      />
                    </div>
                  </div>

                  {/* Pairing Results Section */}
                  <div className="flex-1 overflow-auto p-4 lg:p-0"> {/* Ensure results section takes remaining space */}
                    <Card className="h-full flex flex-col">
                      <CardHeader className="flex flex-row items-center justify-between space-y-0 pb-2">
                        <CardTitle className="text-lg font-medium flex items-center gap-2">
                          <Search className="h-5 w-5 text-muted-foreground" />
                          Pairing Results
                        </CardTitle>
                        <div className="flex items-center space-x-2">
                          {/* Only show cache status when it's actually useful */}
                          {(isPrefetching || !isFullCacheReady || showInitialStatus) && (
                            <>
                              {isPrefetching ? (
                                <span className="text-xs px-2 py-1 rounded bg-blue-100 text-blue-700 border border-blue-200 flex items-center">
                                  <RefreshCw className="h-3 w-3 mr-1 animate-spin" /> Preparing offline cache...
                                </span>
                              ) : isFullCacheReady ? (
                                <span className="text-xs px-2 py-1 rounded bg-green-100 text-green-700 border border-green-200">
                                  Available offline: Yes
                                </span>
                              ) : (
                                <span className="text-xs px-2 py-1 rounded bg-gray-100 text-gray-600 border border-gray-200 cursor-pointer"
                                      onClick={async () => {
                                        console.log('Manual prefetch triggered');
                                        setShowInitialStatus(true); // Show status during manual prefetch
                                        console.log('Clearing old cache entries first...');
                                        // Clear old cache entries
                                        try {
                                          const request = indexedDB.open('pbs-cache', 1);
                                          const db = await new Promise<IDBDatabase>((resolve, reject) => {
                                            request.onsuccess = () => resolve(request.result);
                                            request.onerror = () => reject(request.error);
                                          });
                                          const tx = db.transaction(['pairings'], 'readwrite');
                                          const store = tx.objectStore('pairings');
                                          await new Promise<void>((resolve, reject) => {
                                            const clearReq = store.clear();
                                            clearReq.onsuccess = () => resolve();
                                            clearReq.onerror = () => reject(clearReq.error);
                                          });
                                          console.log('Cache cleared');
                                        } catch (e) {
                                          console.log('Failed to clear cache:', e);
                                        }

                                        setIsPrefetching(true);
                                        try {
                                          const userId = currentUser?.seniorityNumber || currentUser?.id;
                                          await api.prefetchAllPairings({
                                            bidPackageId,
                                            ...debouncedFilters
                                          } as any, userId);

                                          const key = cacheKeyForPairings(bidPackageId, debouncedFilters, userId);
                                          const exists = await hasFullPairingsCache(key);
                                          console.log('Manual prefetch - final check:', exists);

                                          if (exists) {
                                            const data = await loadFullPairingsCache(key);
                                            console.log('Manual prefetch - data length:', data?.length);
                                            setIsFullCacheReady(true);
                                            setFullLocal(data || null);
                                            // Hide after manual prefetch completes
                                            setTimeout(() => setShowInitialStatus(false), 3000);
                                          }
                                        } catch (error) {
                                          console.error('Manual prefetch failed:', error);
                                        } finally {
                                          setIsPrefetching(false);
                                        }
                                      }}>
                                  Available offline: No (click to cache)
                                </span>
                              )}
                            </>
                          )}
                          {isUpdatingSeniority && (
                            <span className="flex items-center text-orange-600 text-sm">
                              <RefreshCw className="h-4 w-4 mr-1 animate-spin" />
                              Updating...
                            </span>
                          )}
                          <span className="text-sm text-gray-500">
                            {latestBidPackage ? `${latestBidPackage.month} ${latestBidPackage.year} - ` : ''}{effectivePagination?.total || displayPairings.length} pairings
                          </span>
<<<<<<< HEAD
                        </div>
                      </CardHeader>
                      <CardContent className="flex-1 overflow-auto p-0">
                        {isUpdatingSeniority && (
                          <div className="absolute inset-0 bg-white bg-opacity-75 flex items-center justify-center z-10 rounded-lg">
                            <div className="flex items-center space-x-2 text-orange-600">
                              <RefreshCw className="h-6 w-6 animate-spin" />
                              <span className="text-lg font-medium">Updating hold probabilities...</span>
                            </div>
                          </div>
                        )}
                        <PairingTable
                          pairings={displayPairings || []}
                          onSort={handleSort}
                          sortColumn={sortColumn || ''}
                          sortDirection={sortDirection}
                          onPairingClick={handlePairingClick}
                          pagination={effectivePagination as any}
                          onPageChange={(page) => setCurrentPage(page)}
                        />
                      </CardContent>
                    </Card>
                  </div>
                </div>
=======
                        )}
                        <span className="text-sm text-gray-500">
                          {latestBidPackage.month} {latestBidPackage.year} -{' '}
                          {pagination?.total || displayPairings.length} pairings
                        </span>
                      </div>
                    </CardHeader>
                    <CardContent className="flex-1 overflow-auto p-0">
                      {isUpdatingSeniority && (
                        <div className="absolute inset-0 bg-white bg-opacity-75 flex items-center justify-center z-10 rounded-lg">
                          <div className="flex items-center space-x-2 text-orange-600">
                            <RefreshCw className="h-6 w-6 animate-spin" />
                            <span className="text-lg font-medium">
                              Updating hold probabilities...
                            </span>
                          </div>
                        </div>
                      )}
                      <PairingTable
                        pairings={displayPairings || []}
                        onSort={handleSort}
                        sortColumn={sortColumn || ''}
                        sortDirection={sortDirection}
                        onPairingClick={handlePairingClick}
                        pagination={pagination as any}
                        onPageChange={page => setCurrentPage(page)}
                      />
                    </CardContent>
                  </Card>
                )}
>>>>>>> 53f0ad9a
              </div>
            </TabsContent>

            {/* Favorites Tab */}
            <TabsContent value="favorites" className="flex-1 overflow-hidden">
              <div className="space-y-6 h-full">
                <Card className="h-full flex flex-col">
                  <CardHeader className="flex flex-row items-center justify-between space-y-0 pb-2">
                    <CardTitle className="text-lg font-medium flex items-center gap-2">
                      <Star className="h-5 w-5 text-yellow-500" />
                      Your Favorites
                    </CardTitle>
                    <span className="text-sm text-gray-500">
                      {favorites.length} favorite pairings
                    </span>
                  </CardHeader>
                  <CardContent className="flex-1 overflow-auto p-0">
                    {favorites.length > 0 ? (
                      <PairingTable
                        pairings={favorites}
                        onSort={handleSort}
                        sortColumn={sortColumn || ''}
                        sortDirection={sortDirection}
                        onPairingClick={handlePairingClick}
                        showDeleteButton={true}
                        onDeleteFavorite={handleDeleteFavorite}
                        showAddToCalendar={true}
                        currentUser={currentUser}
                      />
                    ) : (
                      <div className="text-center py-8">
                        <Star className="mx-auto h-16 w-16 text-gray-300" />
                        <h3 className="mt-4 text-lg font-medium text-gray-900">
                          No Favorites Yet
                        </h3>
                        <p className="mt-2 text-sm text-gray-500">
                          Click the star icon on any pairing to add it to your
                          favorites.
                        </p>
                      </div>
                    )}
                  </CardContent>
                </Card>
              </div>
            </TabsContent>

            {/* Calendar Tab */}
            <TabsContent value="calendar" className="flex-1 overflow-auto">
              {currentUser ? (
                <CalendarView
                  userId={currentUser.id}
                  bidPackageId={bidPackageId}
                />
              ) : (
                <div className="text-center py-8">
                  <Calendar className="mx-auto h-16 w-16 text-gray-300" />
                  <h3 className="mt-4 text-lg font-medium text-gray-900">
                    Calendar Loading
                  </h3>
                  <p className="mt-2 text-sm text-gray-500">
                    Setting up your calendar view...
                  </p>
                </div>
              )}
            </TabsContent>


          </Tabs>
        </div>
      </div>

      {/* Pairing Modal */}
      {selectedPairing && (
        <PairingModal
          pairingId={selectedPairing.id}
          onClose={() => setSelectedPairing(null)}
        />
      )}

      {/* Upload Bid Package Modal */}
      <Dialog open={showUploadModal} onOpenChange={setShowUploadModal}>
        <DialogContent className="max-w-md">
          <DialogHeader>
            <DialogTitle>Upload Bid Package</DialogTitle>
            <DialogDescription>
              Upload your PBS bid package to analyze pairings
            </DialogDescription>
          </DialogHeader>
          <div className="space-y-4">
            <div className="border-2 border-dashed border-gray-300 rounded-lg p-6 text-center hover:border-gray-400 transition-colors">
              <CloudUpload className="mx-auto h-12 w-12 text-gray-400" />
              <div className="mt-4">
                <FileUpload
<<<<<<< HEAD
                  onUpload={(file) => {
                    console.log("File uploaded:", file);
=======
                  onUpload={file => {
                    console.log('File uploaded:', file);
>>>>>>> 53f0ad9a
                    setShowUploadModal(false);
                    refetchBidPackages();

                    // Poll for completion and refresh data
                    const pollForCompletion = async () => {
                      let attempts = 0;
                      const maxAttempts = 30; // 30 seconds max

                      const checkStatus = async () => {
                        attempts++;
                        try {
                          const packages = await api.getBidPackages();
                          const latestPackage = packages.reduce(
                            (latest: any, pkg: any) => {
                              if (
                                pkg.status === 'completed' &&
                                (!latest ||
                                  new Date(pkg.uploadedAt) >
                                    new Date(latest.uploadedAt))
                              ) {
                                return pkg;
                              }
                              return latest;
                            },
                            null
                          );

                          if (latestPackage) {
                            console.log(
                              'Bid package processing completed, refreshing data...'
                            );
                            // Refresh all data
                            refetchBidPackages();
                            if (latestPackage.id !== selectedBidPackageId) {
                              setSelectedBidPackageId(latestPackage.id);
                            }
                            return; // Exit polling
                          }

                          if (attempts < maxAttempts) {
                            setTimeout(checkStatus, 1000); // Check again in 1 second
                          } else {
                            console.log('Polling timeout reached');
                          }
                        } catch (error) {
                          console.error(
                            'Error checking bid package status:',
                            error
                          );
                          if (attempts < maxAttempts) {
                            setTimeout(checkStatus, 1000);
                          }
                        }
                      };

                      checkStatus();
                    };

                    pollForCompletion();
                  }}
                />
              </div>
            </div>
            <div className="text-xs text-gray-500 flex items-center">
              <span className="w-2 h-2 bg-green-500 rounded-full mr-2"></span>
              Supports NYC A220 bid packages (PDF or TXT format)
            </div>
          </div>
        </DialogContent>
      </Dialog>

      {/* AI Assistant Modal */}
      <Dialog open={showAIAssistant} onOpenChange={setShowAIAssistant}>
        <DialogContent className="max-w-4xl h-[80vh] flex flex-col">
          <DialogHeader className="flex-shrink-0">
            <DialogTitle className="flex items-center gap-2">
              <Bot className="h-5 w-5 text-green-600" />
              PBS AI Assistant
            </DialogTitle>
            <DialogDescription>
              Ask questions about your pairings, get bidding recommendations,
              and analyze your options
            </DialogDescription>
          </DialogHeader>
          <div className="flex-1 overflow-hidden min-h-0">
            {currentUser && latestBidPackage ? (
<<<<<<< HEAD
              <PairingChat
                bidPackageId={bidPackageId}
              />
=======
              <PairingChat bidPackageId={bidPackageId} />
>>>>>>> 53f0ad9a
            ) : (
              <div className="flex items-center justify-center h-full text-gray-500">
                <div className="text-center">
                  <Bot className="h-12 w-12 mx-auto mb-4 text-gray-400" />
                  <p>
                    {bidPackages.length === 0
                      ? "Upload a bid package to start using the AI assistant"
                      : "Processing bid package... AI assistant will be available once processing is complete"
                    }
                  </p>
                </div>
              </div>
            )}
          </div>
        </DialogContent>
      </Dialog>

<<<<<<< HEAD
      {/* Mobile AI Assistant Full Screen - Only on Mobile */}
      {showMobileAI && (
        <div className="fixed inset-0 z-50 bg-white lg:hidden">
          <div className="h-full flex flex-col">
            {/* Minimal header with just close button */}
            <div className="flex-shrink-0 flex items-center justify-between p-3 border-b bg-white">
              <h1 className="text-base font-medium">AI Assistant</h1>
              <Button
                variant="ghost"
                size="sm"
                onClick={() => setShowMobileAI(false)}
                className="p-1 h-8 w-8"
              >
                <X className="h-4 w-4" />
              </Button>
            </div>

            {/* Chat content - takes full remaining space */}
            <div className="flex-1 overflow-hidden">
              {currentUser && latestBidPackage ? (
                <PairingChat
                  bidPackageId={bidPackageId}
                  compact={true}
                />
              ) : (
                <div className="flex items-center justify-center h-full text-gray-500 p-4">
                  <div className="text-center">
                    <Bot className="h-8 w-8 mx-auto mb-2 text-gray-400" />
                    <p className="text-sm">Upload a bid package to start</p>
                  </div>
                </div>
              )}
            </div>
          </div>
        </div>
      )}

=======
>>>>>>> 53f0ad9a
      {/* Profile Modal (moved inside the Profile tab content for better UX) */}
      <Dialog open={showProfileModal} onOpenChange={setShowProfileModal}>
        <DialogContent className="max-w-md">
          <DialogHeader>
            <DialogTitle>Your Profile</DialogTitle>
            <DialogDescription>
              Update your pilot information and preferences
            </DialogDescription>
          </DialogHeader>
          <div className="space-y-4">
            <div>
              <label className="text-sm font-medium text-gray-700 mb-1 block">
                Seniority Number
              </label>
              <Input
                value={seniorityNumber}
                onChange={e => setSeniorityNumber(e.target.value)}
                placeholder="Enter seniority number"
              />
            </div>
            <div>
              <label className="text-sm font-medium text-gray-700 mb-1 block">
                Category Seniority %
              </label>
              <Input
                value={seniorityPercentile}
                onChange={e => setSeniorityPercentile(e.target.value)}
                placeholder="Enter seniority percentile"
              />
            </div>
            <div>
              <label className="text-sm font-medium text-gray-700 mb-1 block">
                Base
              </label>
              <Select value={base} onValueChange={setBase}>
                <SelectTrigger>
                  <SelectValue placeholder="Select base" />
                </SelectTrigger>
                <SelectContent>
                  <SelectItem value="NYC">NYC</SelectItem>
                  <SelectItem value="ATL">ATL</SelectItem>
                  <SelectItem value="DFW">DFW</SelectItem>
                  <SelectItem value="LAX">LAX</SelectItem>
                </SelectContent>
              </Select>
            </div>
            <div>
              <label className="text-sm font-medium text-gray-700 mb-1 block">
                Aircraft
              </label>
              <Select value={aircraft} onValueChange={setAircraft}>
                <SelectTrigger>
                  <SelectValue placeholder="Select aircraft" />
                </SelectTrigger>
                <SelectContent>
                  <SelectItem value="A220">A220</SelectItem>
                  <SelectItem value="A320">A320</SelectItem>
                  <SelectItem value="A350">A350</SelectItem>
                  <SelectItem value="B737">B737</SelectItem>
                </SelectContent>
              </Select>
            </div>
            <div className="border-t pt-4 mt-4">
              <div className="text-sm font-medium text-gray-700 mb-2">Cache Management</div>
              <div className="flex gap-2 mb-4">
                <Button
                  variant="outline"
                  size="sm"
                  onClick={async () => {
                    const userId = currentUser?.seniorityNumber || currentUser?.id;
                    if (userId) {
                      try {
                        await purgeUserCache(userId);
                        // Clear React Query cache as well
                        queryClient.clear();
                        console.log('User cache purged successfully');
                      } catch (error) {
                        console.error('Failed to purge user cache:', error);
                      }
                    }
                  }}
                >
                  Clear My Cache
                </Button>
                <Button
                  variant="outline"
                  size="sm"
                  onClick={() => {
                    // Clear localStorage
                    localStorage.clear();
                    // Reload page to reset state
                    window.location.reload();
                  }}
                >
                  Reset App Data
                </Button>
                {import.meta.env.DEV && (
                  <Button
                    variant="outline"
                    size="sm"
                    onClick={async () => {
                      try {
                        const info = await getCacheInfo();
                        console.log('📊 Cache Diagnostics:', info);
                        alert(`Cache Info:\n• Schema: ${info.schemaVersion}\n• Total: ${info.totalEntries} entries\n• Users: ${Object.keys(info.userCacheStats).join(', ')}\n• Updated: ${info.lastUpdated?.toLocaleString() || 'Never'}`);
                      } catch (error) {
                        console.error('Cache diagnostics failed:', error);
                        alert('Failed to get cache info - check console');
                      }
                    }}
                  >
                    Cache Info
                  </Button>
                )}
              </div>
            </div>
            <div className="flex justify-end pt-4">
              <Button onClick={() => setShowProfileModal(false)}>
                Save Changes
              </Button>
            </div>
          </div>
        </DialogContent>
      </Dialog>
    </div>
  );
}<|MERGE_RESOLUTION|>--- conflicted
+++ resolved
@@ -1,4 +1,3 @@
-<<<<<<< HEAD
 import React, { useState, useEffect, useMemo, useCallback } from "react";
 import { Card, CardContent, CardHeader, CardTitle } from "@/components/ui/card";
 import { Button } from "@/components/ui/button";
@@ -6,21 +5,6 @@
 import { Select, SelectContent, SelectItem, SelectTrigger, SelectValue } from "@/components/ui/select";
 import { Badge } from "@/components/ui/badge";
 import { Tabs, TabsContent, TabsList, TabsTrigger } from "@/components/ui/tabs";
-=======
-import React, { useState, useEffect, useMemo, useCallback } from 'react';
-import { Card, CardContent, CardHeader, CardTitle } from '@/components/ui/card';
-import { Button } from '@/components/ui/button';
-import { Input } from '@/components/ui/input';
-import {
-  Select,
-  SelectContent,
-  SelectItem,
-  SelectTrigger,
-  SelectValue,
-} from '@/components/ui/select';
-import { Badge } from '@/components/ui/badge';
-import { Tabs, TabsContent, TabsList, TabsTrigger } from '@/components/ui/tabs';
->>>>>>> 53f0ad9a
 import {
   Plane,
   Search,
@@ -38,7 +22,6 @@
   ChevronRight,
   PanelLeftClose,
   PanelLeftOpen,
-<<<<<<< HEAD
   Bot
 } from "lucide-react";
 import { FileUpload } from "@/components/ui/file-upload";
@@ -57,35 +40,6 @@
 import { Collapsible, CollapsibleContent, CollapsibleTrigger } from "@/components/ui/collapsible";
 import { ProfileModal } from "@/components/profile-modal";
 import { useUploadBidPackage } from "@/hooks/useUploadBidPackage"; // Assuming this hook exists
-=======
-  Bot,
-} from 'lucide-react';
-import { FileUpload } from '@/components/ui/file-upload';
-import { StatsPanel } from '@/components/stats-panel';
-import { PairingTable } from '@/components/pairing-table';
-import { PairingChat } from '@/components/pairing-chat';
-import { FiltersPanel } from '@/components/filters-panel';
-import { PairingModal } from '@/components/pairing-modal';
-import { CalendarView } from '@/components/calendar-view';
-import { SmartFilterSystem } from '@/components/smart-filter-system';
-import { useQuery, useQueryClient } from '@tanstack/react-query';
-import { api } from '@/lib/api';
-import {
-  Dialog,
-  DialogContent,
-  DialogHeader,
-  DialogTitle,
-  DialogDescription,
-} from '@/components/ui/dialog';
-import {
-  Collapsible,
-  CollapsibleContent,
-  CollapsibleTrigger,
-} from '@/components/ui/collapsible';
-import { ProfileModal } from '@/components/profile-modal';
-import { useUploadBidPackage } from '@/hooks/useUploadBidPackage'; // Assuming this hook exists
->>>>>>> 53f0ad9a
-
 interface SearchFilters {
   search?: string;
   creditMin?: number;
@@ -137,28 +91,18 @@
     return () => clearTimeout(timer);
   }, [filters]);
   const [seniorityNumber, setSeniorityNumber] = useState(() => {
-<<<<<<< HEAD
     return localStorage.getItem('seniorityNumber') || '';
-=======
-    return localStorage.getItem('seniorityNumber') || '15860';
->>>>>>> 53f0ad9a
   });
   const [seniorityPercentile, setSeniorityPercentile] = useState(() => {
     return localStorage.getItem('seniorityPercentile') || '';
   });
   const [isUpdatingSeniority, setIsUpdatingSeniority] = useState(false);
   const [base, setBase] = useState(() => {
-<<<<<<< HEAD
+
     return localStorage.getItem('base') || '';
   });
   const [aircraft, setAircraft] = useState(() => {
     return localStorage.getItem('aircraft') || '';
-=======
-    return localStorage.getItem('base') || 'NYC';
-  });
-  const [aircraft, setAircraft] = useState(() => {
-    return localStorage.getItem('aircraft') || 'A220';
->>>>>>> 53f0ad9a
   });
 
   // Track if this is the initial load to prevent overwriting saved values
@@ -253,8 +197,6 @@
 
 
   const bidPackageId = latestBidPackage?.id; // Assuming you need this ID for other queries
-
-<<<<<<< HEAD
   // Check if we have any completed bid packages
   const hasCompletedBidPackages = bidPackages.some((pkg: any) => pkg.status === 'completed');
 
@@ -273,25 +215,6 @@
     enabled: !!seniorityNumber,
     staleTime: 30 * 60 * 1000, // User data is stable for 30 minutes
     gcTime: 60 * 60 * 1000, // Keep in memory for 1 hour
-=======
-  // Preload initial data for better performance
-  const { data: initialPairingsResponse } = useQuery({
-    queryKey: ['initial-pairings', bidPackageId],
-    queryFn: () =>
-      api.searchPairings({
-        bidPackageId: bidPackageId,
-        page: 1,
-        limit: 50,
-        sortBy: 'pairingNumber',
-        sortOrder: 'asc',
-      }),
-    enabled:
-      !!bidPackageId &&
-      !debouncedFilters.search &&
-      Object.keys(debouncedFilters).length === 0,
-    staleTime: 10 * 60 * 1000, // Cache initial data longer
-    gcTime: 15 * 60 * 1000,
->>>>>>> 53f0ad9a
     refetchOnMount: false,
     refetchOnWindowFocus: false,
     refetchOnReconnect: false,
@@ -314,7 +237,6 @@
   }, []);
 
   // Optimized useQuery with enhanced caching and deduplication
-<<<<<<< HEAD
   const { data: pairingsResponse, isLoading: isLoadingPairings, refetch: refetchPairings } = useQuery({
     queryKey: ["pairings", bidPackageId, debouncedFilters, seniorityPercentile, sortColumn, sortDirection, currentPage, pageSize, currentUser?.seniorityNumber, currentUser?.id],
     queryFn: () => api.searchPairings({
@@ -326,35 +248,6 @@
       limit: pageSize,
       ...debouncedFilters
     }, currentUser?.seniorityNumber || currentUser?.id),
-=======
-  const {
-    data: pairingsResponse,
-    isLoading: isLoadingPairings,
-    refetch: refetchPairings,
-  } = useQuery({
-    queryKey: [
-      'pairings',
-      bidPackageId,
-      debouncedFilters,
-      seniorityPercentile,
-      sortColumn,
-      sortDirection,
-      currentPage,
-      pageSize,
-    ],
-    queryFn: () =>
-      api.searchPairings({
-        bidPackageId: bidPackageId,
-        seniorityPercentage: seniorityPercentile
-          ? parseFloat(seniorityPercentile)
-          : undefined,
-        sortBy: sortColumn || 'pairingNumber',
-        sortOrder: sortDirection || 'asc',
-        page: currentPage,
-        limit: pageSize,
-        ...debouncedFilters,
-      }),
->>>>>>> 53f0ad9a
     enabled: !!bidPackageId,
     staleTime: 5 * 60 * 1000, // Increased cache time to 5 minutes
     gcTime: 10 * 60 * 1000, // Keep in memory for 10 minutes
@@ -452,7 +345,6 @@
   }, [latestBidPackage?.status]);
 
   // Extract pairings and pagination from the response, with fallback to preloaded data
-<<<<<<< HEAD
   // Store full local cache data
   const [fullLocal, setFullLocal] = useState<any[] | null>(null);
 
@@ -518,38 +410,12 @@
         ratioBreakdown
       };
     }
-=======
-  const pairings =
-    pairingsResponse?.pairings || initialPairingsResponse?.pairings || [];
-  const pagination =
-    pairingsResponse?.pagination || initialPairingsResponse?.pagination;
->>>>>>> 53f0ad9a
 
     // Fall back to server statistics when not using full cache
     return pairingsResponse?.statistics as any;
   }, [isFullCacheReady, fullLocal, pairingsResponse?.statistics]);
 
-<<<<<<< HEAD
   // Debug logs removed after verification
-=======
-  // Query for user data with enhanced caching
-  const { data: currentUser } = useQuery({
-    queryKey: ['user', seniorityNumber, base, aircraft],
-    queryFn: async () => {
-      return await api.createOrUpdateUser({
-        seniorityNumber: parseInt(seniorityNumber),
-        base,
-        aircraft,
-      });
-    },
-    enabled: !!seniorityNumber,
-    staleTime: 30 * 60 * 1000, // User data is stable for 30 minutes
-    gcTime: 60 * 60 * 1000, // Keep in memory for 1 hour
-    refetchOnMount: false,
-    refetchOnWindowFocus: false,
-    refetchOnReconnect: false,
-  });
->>>>>>> 53f0ad9a
 
   // Query for user's favorites with enhanced caching
   const { data: favorites = [], refetch: refetchFavorites } = useQuery({
@@ -636,17 +502,9 @@
         // Handle range filters specially
         setActiveFilters(prev => [
           ...prev.filter(f =>
-<<<<<<< HEAD
             isCreditFilter ? !f.key.match(/^credit/) :
             isBlockFilter ? !f.key.match(/^block/) :
             f.key !== key
-=======
-            isCreditFilter
-              ? !f.key.match(/^credit/)
-              : isBlockFilter
-                ? !f.key.match(/^block/)
-                : f.key !== key
->>>>>>> 53f0ad9a
           ),
           { key, label, value },
         ]);
@@ -667,20 +525,10 @@
         // Handle single filters - remove existing filters of the same category
         setActiveFilters(prev => [
           ...prev.filter(f =>
-<<<<<<< HEAD
             isCreditFilter ? !f.key.match(/^credit/) :
             isBlockFilter ? !f.key.match(/^block/) :
             isPairingDaysFilter ? !f.key.match(/^pairingDays/) :
             f.key !== key
-=======
-            isCreditFilter
-              ? !f.key.match(/^credit/)
-              : isBlockFilter
-                ? !f.key.match(/^block/)
-                : isPairingDaysFilter
-                  ? !f.key.match(/^pairingDays/)
-                  : f.key !== key
->>>>>>> 53f0ad9a
           ),
           { key, label, value },
         ]);
@@ -833,9 +681,6 @@
     setFilters({});
     setActiveFilters([]);
   };
-
-<<<<<<< HEAD
-
   // Client-side sorting from full cache when available
   const sortedPairings = React.useMemo(() => {
     if (!isFullCacheReady || !fullLocal || fullLocal.length === 0) {
@@ -903,38 +748,6 @@
 
   // Use sorted pairings if available, otherwise use regular pairings
   const displayPairings = isFullCacheReady && sortedPairings.length > 0 ? sortedPairings : pairings;
-=======
-  // Sorting logic
-  // Remove the sortedPairings calculation and use pairings directly
-  // const sortedPairings = React.useMemo(() => { ... }); // DELETE THIS
-
-  // Use pairings directly since backend will sort them
-  const displayPairings = React.useMemo(() => {
-    if (!pairings || pairings.length === 0) {
-      return [];
-    }
-
-    // If sorting by C/B ratio, do it in frontend since it's calculated
-    if (sortColumn === 'creditBlockRatio') {
-      const sorted = [...pairings].sort((a, b) => {
-        const creditA = parseFloat(a.creditHours?.toString() || '0');
-        const blockA = parseFloat(a.blockHours?.toString() || '1');
-        const creditB = parseFloat(b.creditHours?.toString() || '0');
-        const blockB = parseFloat(b.blockHours?.toString() || '1');
-
-        const ratioA = blockA > 0 ? creditA / blockA : 0;
-        const ratioB = blockB > 0 ? creditB / blockB : 0;
-
-        return sortDirection === 'asc' ? ratioA - ratioB : ratioB - ratioA;
-      });
-      return sorted;
-    }
-
-    // For other columns, use backend sorting
-    return pairings;
-  }, [pairings, sortColumn, sortDirection]);
->>>>>>> 53f0ad9a
-
   // Mocking selectedBidPackageId for the polling logic in the modal
   const [selectedBidPackageId, setSelectedBidPackageId] = useState<
     string | null
@@ -947,13 +760,7 @@
     }
 
     // Use pagination total if available, otherwise fall back to current page count
-<<<<<<< HEAD
     const totalPairings = effectivePagination && effectivePagination.total ? effectivePagination.total : pairings.length;
-=======
-    const totalPairings =
-      pagination && pagination.total ? pagination.total : pairings.length;
->>>>>>> 53f0ad9a
-
     // Use backend statistics if available, otherwise calculate from current page
     const likelyToHold = pairingsResponse?.statistics?.likelyToHold
       ? Number(pairingsResponse.statistics.likelyToHold)
@@ -961,13 +768,7 @@
 
     const highCredit = pairingsResponse?.statistics?.highCredit
       ? Number(pairingsResponse.statistics.highCredit)
-<<<<<<< HEAD
       : pairings.filter(p => parseFloat(p.creditHours?.toString() || '0') >= 18).length;
-=======
-      : pairings.filter(p => parseFloat(p.creditHours?.toString() || '0') >= 18)
-          .length;
->>>>>>> 53f0ad9a
-
     return {
       totalPairings,
       likelyToHold,
@@ -1046,13 +847,8 @@
                   <StatsPanel
                     pairings={displayPairings || []}
                     bidPackage={latestBidPackage}
-<<<<<<< HEAD
                     pagination={effectivePagination}
                     statistics={effectiveStatistics}
-=======
-                    pagination={pagination}
-                    statistics={pairingsResponse?.statistics as any}
->>>>>>> 53f0ad9a
                   />
                 </div>
               )}
@@ -1107,7 +903,6 @@
                     <Star className="h-4 w-4" />
                   </Button>
                   <Button
-<<<<<<< HEAD
                     variant="ghost"
                     size="sm"
                     onClick={() => setActiveTab("calendar")}
@@ -1116,8 +911,6 @@
                     <Calendar className="h-4 w-4" />
                   </Button>
                   <Button
-=======
->>>>>>> 53f0ad9a
                     variant="outline"
                     size="sm"
                     onClick={() => {
@@ -1146,7 +939,6 @@
                   >
                     <User className="h-4 w-4" />
                   </Button>
-<<<<<<< HEAD
                   <div className="flex items-center gap-3">
                     <Button
                       variant="outline"
@@ -1163,17 +955,6 @@
                       <NetworkStatus />
                     </div>
                   </div>
-=======
-                  <Button
-                    variant="outline"
-                    size="sm"
-                    onClick={() => setShowUploadModal(true)}
-                    className="flex items-center gap-2"
-                  >
-                    <CloudUpload className="h-4 w-4" />
-                    <span className="hidden sm:inline">Upload</span>
-                  </Button>
->>>>>>> 53f0ad9a
                 </div>
               </div>
 
@@ -1201,11 +982,8 @@
                         <StatsPanel
                           pairings={displayPairings || []}
                           bidPackage={latestBidPackage}
-<<<<<<< HEAD
                           pagination={effectivePagination}
                           statistics={effectiveStatistics}
-=======
->>>>>>> 53f0ad9a
                         />
                       </CardContent>
                     )}
@@ -1216,43 +994,7 @@
 
             <TabsContent value="dashboard" className="flex-1 overflow-hidden">
               <div className="space-y-6 h-full">
-<<<<<<< HEAD
-
                 {/* Removed duplicate mobile Smart Filters card to keep a single instance above results */}
-=======
-                {/* Mobile Filters - Only show on mobile when we have data */}
-                {bidPackageId && (
-                  <div className="lg:hidden">
-                    <Card>
-                      <CardHeader>
-                        <CardTitle className="flex items-center justify-between">
-                          <div className="flex items-center gap-2">
-                            <Settings className="h-5 w-5" />
-                            Smart Filters
-                          </div>
-                          <Button
-                            variant="ghost"
-                            size="sm"
-                            onClick={() => setShowFilters(!showFilters)}
-                          >
-                            {showFilters ? 'Hide' : 'Show'}
-                          </Button>
-                        </CardTitle>
-                      </CardHeader>
-                      {showFilters && (
-                        <CardContent>
-                          <SmartFilterSystem
-                            pairings={displayPairings || []}
-                            onFiltersChange={handleFiltersChange}
-                            activeFilters={activeFilters}
-                            onClearFilters={clearAllFilters}
-                          />
-                        </CardContent>
-                      )}
-                    </Card>
-                  </div>
-                )}
->>>>>>> 53f0ad9a
 
                 {/* Horizontal Filters Bar */}
                 <div className="flex flex-col h-full bg-white">
@@ -1353,7 +1095,6 @@
                           <span className="text-sm text-gray-500">
                             {latestBidPackage ? `${latestBidPackage.month} ${latestBidPackage.year} - ` : ''}{effectivePagination?.total || displayPairings.length} pairings
                           </span>
-<<<<<<< HEAD
                         </div>
                       </CardHeader>
                       <CardContent className="flex-1 overflow-auto p-0">
@@ -1378,38 +1119,6 @@
                     </Card>
                   </div>
                 </div>
-=======
-                        )}
-                        <span className="text-sm text-gray-500">
-                          {latestBidPackage.month} {latestBidPackage.year} -{' '}
-                          {pagination?.total || displayPairings.length} pairings
-                        </span>
-                      </div>
-                    </CardHeader>
-                    <CardContent className="flex-1 overflow-auto p-0">
-                      {isUpdatingSeniority && (
-                        <div className="absolute inset-0 bg-white bg-opacity-75 flex items-center justify-center z-10 rounded-lg">
-                          <div className="flex items-center space-x-2 text-orange-600">
-                            <RefreshCw className="h-6 w-6 animate-spin" />
-                            <span className="text-lg font-medium">
-                              Updating hold probabilities...
-                            </span>
-                          </div>
-                        </div>
-                      )}
-                      <PairingTable
-                        pairings={displayPairings || []}
-                        onSort={handleSort}
-                        sortColumn={sortColumn || ''}
-                        sortDirection={sortDirection}
-                        onPairingClick={handlePairingClick}
-                        pagination={pagination as any}
-                        onPageChange={page => setCurrentPage(page)}
-                      />
-                    </CardContent>
-                  </Card>
-                )}
->>>>>>> 53f0ad9a
               </div>
             </TabsContent>
 
@@ -1503,13 +1212,8 @@
               <CloudUpload className="mx-auto h-12 w-12 text-gray-400" />
               <div className="mt-4">
                 <FileUpload
-<<<<<<< HEAD
                   onUpload={(file) => {
                     console.log("File uploaded:", file);
-=======
-                  onUpload={file => {
-                    console.log('File uploaded:', file);
->>>>>>> 53f0ad9a
                     setShowUploadModal(false);
                     refetchBidPackages();
 
@@ -1596,13 +1300,9 @@
           </DialogHeader>
           <div className="flex-1 overflow-hidden min-h-0">
             {currentUser && latestBidPackage ? (
-<<<<<<< HEAD
               <PairingChat
                 bidPackageId={bidPackageId}
               />
-=======
-              <PairingChat bidPackageId={bidPackageId} />
->>>>>>> 53f0ad9a
             ) : (
               <div className="flex items-center justify-center h-full text-gray-500">
                 <div className="text-center">
@@ -1619,8 +1319,6 @@
           </div>
         </DialogContent>
       </Dialog>
-
-<<<<<<< HEAD
       {/* Mobile AI Assistant Full Screen - Only on Mobile */}
       {showMobileAI && (
         <div className="fixed inset-0 z-50 bg-white lg:hidden">
@@ -1658,8 +1356,6 @@
         </div>
       )}
 
-=======
->>>>>>> 53f0ad9a
       {/* Profile Modal (moved inside the Profile tab content for better UX) */}
       <Dialog open={showProfileModal} onOpenChange={setShowProfileModal}>
         <DialogContent className="max-w-md">
