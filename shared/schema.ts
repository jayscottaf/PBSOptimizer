--- conflicted
+++ resolved
@@ -1,18 +1,3 @@
-<<<<<<< HEAD
-import { pgTable, text, serial, integer, boolean, decimal, timestamp, jsonb, varchar, json, unique } from "drizzle-orm/pg-core";
-import { relations } from "drizzle-orm";
-import { createInsertSchema } from "drizzle-zod";
-import { z } from "zod";
-
-export const users = pgTable("users", {
-  id: serial("id").primaryKey(),
-  seniorityNumber: integer("seniority_number").notNull(),
-  seniorityPercentile: integer("seniority_percentile").default(50), // 0-100, lower is more senior
-  base: varchar("base", { length: 10 }).notNull(),
-  aircraft: varchar("aircraft", { length: 50 }).notNull(),
-  createdAt: timestamp("created_at").defaultNow().notNull(),
-  updatedAt: timestamp("updated_at").defaultNow().notNull(),
-=======
 import {
   pgTable,
   text,
@@ -24,6 +9,7 @@
   jsonb,
   varchar,
   json,
+  unique,
 } from 'drizzle-orm/pg-core';
 import { relations } from 'drizzle-orm';
 import { createInsertSchema } from 'drizzle-zod';
@@ -37,7 +23,6 @@
   aircraft: varchar('aircraft', { length: 50 }).notNull(),
   createdAt: timestamp('created_at').defaultNow().notNull(),
   updatedAt: timestamp('updated_at').defaultNow().notNull(),
->>>>>>> 53f0ad9a
 });
 
 export const bidPackages = pgTable('bid_packages', {
@@ -84,28 +69,26 @@
   awardedAt: timestamp('awarded_at').notNull(),
 });
 
-<<<<<<< HEAD
-export const userFavorites = pgTable("user_favorites", {
-  id: serial("id").primaryKey(),
-  userId: integer("user_id").references(() => users.id).notNull(),
-  pairingId: integer("pairing_id").references(() => pairings.id).notNull(),
-  createdAt: timestamp("created_at").defaultNow().notNull(),
-}, (table) => ({
-  // Unique constraint to prevent duplicate favorites
-  uniqueUserPairing: unique("unique_user_pairing_favorite").on(table.userId, table.pairingId),
-}));
-=======
-export const userFavorites = pgTable('user_favorites', {
-  id: serial('id').primaryKey(),
-  userId: integer('user_id')
-    .references(() => users.id)
-    .notNull(),
-  pairingId: integer('pairing_id')
-    .references(() => pairings.id)
-    .notNull(),
-  createdAt: timestamp('created_at').defaultNow().notNull(),
-});
->>>>>>> 53f0ad9a
+export const userFavorites = pgTable(
+  'user_favorites',
+  {
+    id: serial('id').primaryKey(),
+    userId: integer('user_id')
+      .references(() => users.id)
+      .notNull(),
+    pairingId: integer('pairing_id')
+      .references(() => pairings.id)
+      .notNull(),
+    createdAt: timestamp('created_at').defaultNow().notNull(),
+  },
+  table => ({
+    // Unique constraint to prevent duplicate favorites
+    uniqueUserPairing: unique('unique_user_pairing_favorite').on(
+      table.userId,
+      table.pairingId
+    ),
+  })
+);
 
 export const chatHistory = pgTable('chat_history', {
   id: serial('id').primaryKey(),
